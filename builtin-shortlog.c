#include "builtin.h"
#include "cache.h"
#include "commit.h"
#include "diff.h"
#include "path-list.h"
#include "revision.h"
#include "utf8.h"
#include "mailmap.h"
#include "shortlog.h"

static const char shortlog_usage[] =
"git-shortlog [-n] [-s] [-e] [<commit-id>... ]";

static int compare_by_number(const void *a1, const void *a2)
{
	const struct path_list_item *i1 = a1, *i2 = a2;
	const struct path_list *l1 = i1->util, *l2 = i2->util;

	if (l1->nr < l2->nr)
		return 1;
	else if (l1->nr == l2->nr)
		return 0;
	else
		return -1;
}

static void insert_one_record(struct shortlog *log,
			      const char *author,
			      const char *oneline)
{
	const char *dot3 = log->common_repo_prefix;
	char *buffer, *p;
	struct path_list_item *item;
	struct path_list *onelines;
	char namebuf[1024];
	size_t len;
	const char *eol;
	const char *boemail, *eoemail;

	boemail = strchr(author, '<');
	if (!boemail)
		return;
	eoemail = strchr(boemail, '>');
	if (!eoemail)
		return;
	if (!map_email(&log->mailmap, boemail+1, namebuf, sizeof(namebuf))) {
		while (author < boemail && isspace(*author))
			author++;
		for (len = 0;
		     len < sizeof(namebuf) - 1 && author + len < boemail;
		     len++)
			namebuf[len] = author[len];
		while (0 < len && isspace(namebuf[len-1]))
			len--;
		namebuf[len] = '\0';
	}
	else
		len = strlen(namebuf);

	if (log->email) {
		size_t room = sizeof(namebuf) - len - 1;
		int maillen = eoemail - boemail + 1;
		snprintf(namebuf + len, room, " %.*s", maillen, boemail);
	}

	buffer = xstrdup(namebuf);
	item = path_list_insert(buffer, &log->list);
	if (item->util == NULL)
		item->util = xcalloc(1, sizeof(struct path_list));
	else
		free(buffer);

	eol = strchr(oneline, '\n');
	if (!eol)
		eol = oneline + strlen(oneline);
	while (*oneline && isspace(*oneline) && *oneline != '\n')
		oneline++;
	if (!prefixcmp(oneline, "[PATCH")) {
		char *eob = strchr(oneline, ']');
		if (eob && (!eol || eob < eol))
			oneline = eob + 1;
	}
	while (*oneline && isspace(*oneline) && *oneline != '\n')
		oneline++;
	len = eol - oneline;
	while (len && isspace(oneline[len-1]))
		len--;
	buffer = xmemdupz(oneline, len);

	if (dot3) {
		int dot3len = strlen(dot3);
		if (dot3len > 5) {
			while ((p = strstr(buffer, dot3)) != NULL) {
				int taillen = strlen(p) - dot3len;
				memcpy(p, "/.../", 5);
				memmove(p + 5, p + dot3len, taillen + 1);
			}
		}
	}

	onelines = item->util;
	if (onelines->nr >= onelines->alloc) {
		onelines->alloc = alloc_nr(onelines->nr);
		onelines->items = xrealloc(onelines->items,
				onelines->alloc
				* sizeof(struct path_list_item));
	}

	onelines->items[onelines->nr].util = NULL;
	onelines->items[onelines->nr++].path = buffer;
}

static void read_from_stdin(struct shortlog *log)
{
	char author[1024], oneline[1024];

	while (fgets(author, sizeof(author), stdin) != NULL) {
		if (!(author[0] == 'A' || author[0] == 'a') ||
		    prefixcmp(author + 1, "uthor: "))
			continue;
		while (fgets(oneline, sizeof(oneline), stdin) &&
		       oneline[0] != '\n')
			; /* discard headers */
		while (fgets(oneline, sizeof(oneline), stdin) &&
		       oneline[0] == '\n')
			; /* discard blanks */
		insert_one_record(log, author + 8, oneline);
	}
}

void shortlog_add_commit(struct shortlog *log, struct commit *commit)
{
<<<<<<< HEAD
	struct commit *commit;

	if (prepare_revision_walk(rev))
		die("revision walk setup failed");
	while ((commit = get_revision(rev)) != NULL) {
		const char *author = NULL, *buffer;
=======
	const char *author = NULL, *buffer;
>>>>>>> 2bda2cf4

	buffer = commit->buffer;
	while (*buffer && *buffer != '\n') {
		const char *eol = strchr(buffer, '\n');

		if (eol == NULL)
			eol = buffer + strlen(buffer);
		else
			eol++;

		if (!prefixcmp(buffer, "author "))
			author = buffer + 7;
		buffer = eol;
	}
	if (!author)
		die("Missing author: %s",
		    sha1_to_hex(commit->object.sha1));
	if (*buffer)
		buffer++;
	insert_one_record(log, author, !*buffer ? "<none>" : buffer);
}

static void get_from_rev(struct rev_info *rev, struct shortlog *log)
{
	struct commit *commit;

	if (prepare_revision_walk(rev))
		die("revision walk setup failed");
	while ((commit = get_revision(rev)) != NULL)
		shortlog_add_commit(log, commit);
}

static int parse_uint(char const **arg, int comma)
{
	unsigned long ul;
	int ret;
	char *endp;

	ul = strtoul(*arg, &endp, 10);
	if (endp != *arg && *endp && *endp != comma)
		return -1;
	ret = (int) ul;
	if (ret != ul)
		return -1;
	*arg = endp;
	if (**arg)
		(*arg)++;
	return ret;
}

static const char wrap_arg_usage[] = "-w[<width>[,<indent1>[,<indent2>]]]";
#define DEFAULT_WRAPLEN 76
#define DEFAULT_INDENT1 6
#define DEFAULT_INDENT2 9

static void parse_wrap_args(const char *arg, int *in1, int *in2, int *wrap)
{
	arg += 2; /* skip -w */

	*wrap = parse_uint(&arg, ',');
	if (*wrap < 0)
		die(wrap_arg_usage);
	*in1 = parse_uint(&arg, ',');
	if (*in1 < 0)
		die(wrap_arg_usage);
	*in2 = parse_uint(&arg, '\0');
	if (*in2 < 0)
		die(wrap_arg_usage);

	if (!*wrap)
		*wrap = DEFAULT_WRAPLEN;
	if (!*in1)
		*in1 = DEFAULT_INDENT1;
	if (!*in2)
		*in2 = DEFAULT_INDENT2;
	if (*wrap &&
	    ((*in1 && *wrap <= *in1) ||
	     (*in2 && *wrap <= *in2)))
		die(wrap_arg_usage);
}

void shortlog_init(struct shortlog *log)
{
	memset(log, 0, sizeof(*log));

	read_mailmap(&log->mailmap, ".mailmap", &log->common_repo_prefix);

	log->list.strdup_paths = 1;
	log->wrap = DEFAULT_WRAPLEN;
	log->in1 = DEFAULT_INDENT1;
	log->in2 = DEFAULT_INDENT2;
}

int cmd_shortlog(int argc, const char **argv, const char *prefix)
{
	struct shortlog log;
	struct rev_info rev;

	shortlog_init(&log);

	/* since -n is a shadowed rev argument, parse our args first */
	while (argc > 1) {
		if (!strcmp(argv[1], "-n") || !strcmp(argv[1], "--numbered"))
			log.sort_by_number = 1;
		else if (!strcmp(argv[1], "-s") ||
				!strcmp(argv[1], "--summary"))
			log.summary = 1;
		else if (!strcmp(argv[1], "-e") ||
			 !strcmp(argv[1], "--email"))
			log.email = 1;
		else if (!prefixcmp(argv[1], "-w")) {
			log.wrap_lines = 1;
			parse_wrap_args(argv[1], &log.in1, &log.in2, &log.wrap);
		}
		else if (!strcmp(argv[1], "-h") || !strcmp(argv[1], "--help"))
			usage(shortlog_usage);
		else
			break;
		argv++;
		argc--;
	}
	init_revisions(&rev, prefix);
	argc = setup_revisions(argc, argv, &rev, NULL);
	if (argc > 1)
		die ("unrecognized argument: %s", argv[1]);

	/* assume HEAD if from a tty */
	if (!rev.pending.nr && isatty(0))
		add_head_to_pending(&rev);
	if (rev.pending.nr == 0) {
		read_from_stdin(&log);
	}
	else
		get_from_rev(&rev, &log);

	shortlog_output(&log);
	return 0;
}

void shortlog_output(struct shortlog *log)
{
	int i, j;
	if (log->sort_by_number)
		qsort(log->list.items, log->list.nr, sizeof(struct path_list_item),
			compare_by_number);
	for (i = 0; i < log->list.nr; i++) {
		struct path_list *onelines = log->list.items[i].util;

		if (log->summary) {
			printf("%6d\t%s\n", onelines->nr, log->list.items[i].path);
		} else {
			printf("%s (%d):\n", log->list.items[i].path, onelines->nr);
			for (j = onelines->nr - 1; j >= 0; j--) {
				const char *msg = onelines->items[j].path;

				if (log->wrap_lines) {
					int col = print_wrapped_text(msg, log->in1, log->in2, log->wrap);
					if (col != log->wrap)
						putchar('\n');
				}
				else
					printf("      %s\n", msg);
			}
			putchar('\n');
		}

		onelines->strdup_paths = 1;
		path_list_clear(onelines, 1);
		free(onelines);
		log->list.items[i].util = NULL;
	}

	log->list.strdup_paths = 1;
	path_list_clear(&log->list, 1);
	log->mailmap.strdup_paths = 1;
	path_list_clear(&log->mailmap, 1);
}<|MERGE_RESOLUTION|>--- conflicted
+++ resolved
@@ -130,16 +130,7 @@
 
 void shortlog_add_commit(struct shortlog *log, struct commit *commit)
 {
-<<<<<<< HEAD
-	struct commit *commit;
-
-	if (prepare_revision_walk(rev))
-		die("revision walk setup failed");
-	while ((commit = get_revision(rev)) != NULL) {
-		const char *author = NULL, *buffer;
-=======
 	const char *author = NULL, *buffer;
->>>>>>> 2bda2cf4
 
 	buffer = commit->buffer;
 	while (*buffer && *buffer != '\n') {
