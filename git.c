--- conflicted
+++ resolved
@@ -46,17 +46,11 @@
 		{ "log", cmd_log },
 		{ "whatchanged", cmd_whatchanged },
 		{ "show", cmd_show },
-<<<<<<< HEAD
+		{ "push", cmd_push },
 		{ "fmt-patch", cmd_format_patch },
 		{ "count-objects", cmd_count_objects },
 		{ "diff", cmd_diff },
-		{ "push", cmd_push },
 		{ "grep", cmd_grep },
-=======
-		{ "push", cmd_push },
-		{ "count-objects", cmd_count_objects },
-		{ "diff", cmd_diff },
->>>>>>> a4a6e4ab
 	};
 	int i;
 
