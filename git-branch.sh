--- conflicted
+++ resolved
@@ -111,10 +111,6 @@
 git-check-ref-format "heads/$branchname" ||
 	die "we do not like '$branchname' as a branch name."
 
-<<<<<<< HEAD
-prev=''
-if git-show-ref --verify --quiet -- "refs/heads/$branchname"
-=======
 if [ -d "$GIT_DIR/refs/heads/$branchname" ]
 then
 	for refdir in `cd "$GIT_DIR" && \
@@ -125,8 +121,8 @@
 	done
 fi
 
-if [ -e "$GIT_DIR/refs/heads/$branchname" ]
->>>>>>> 51b2dd4e
+prev=''
+if git-show-ref --verify --quiet -- "refs/heads/$branchname"
 then
 	if test '' = "$force"
 	then
