#include "cache.h"
#include "sequencer.h"
#include "dir.h"
#include "object.h"
#include "commit.h"
#include "tag.h"
#include "run-command.h"
#include "exec_cmd.h"
#include "utf8.h"
#include "cache-tree.h"
#include "diff.h"
#include "revision.h"
#include "rerere.h"
#include "merge-recursive.h"
#include "refs.h"
#include "argv-array.h"

#define GIT_REFLOG_ACTION "GIT_REFLOG_ACTION"

const char sign_off_header[] = "Signed-off-by: ";
static const char cherry_picked_prefix[] = "(cherry picked from commit ";

static int is_rfc2822_line(const char *buf, int len)
{
	int i;

	for (i = 0; i < len; i++) {
		int ch = buf[i];
		if (ch == ':')
			return 1;
		if (!isalnum(ch) && ch != '-')
			break;
	}

	return 0;
}

static int is_cherry_picked_from_line(const char *buf, int len)
{
	/*
	 * We only care that it looks roughly like (cherry picked from ...)
	 */
	return len > strlen(cherry_picked_prefix) + 1 &&
		starts_with(buf, cherry_picked_prefix) && buf[len - 1] == ')';
}

/*
 * Returns 0 for non-conforming footer
 * Returns 1 for conforming footer
 * Returns 2 when sob exists within conforming footer
 * Returns 3 when sob exists within conforming footer as last entry
 */
static int has_conforming_footer(struct strbuf *sb, struct strbuf *sob,
	int ignore_footer)
{
	char prev;
	int i, k;
	int len = sb->len - ignore_footer;
	const char *buf = sb->buf;
	int found_sob = 0;

	/* footer must end with newline */
	if (!len || buf[len - 1] != '\n')
		return 0;

	prev = '\0';
	for (i = len - 1; i > 0; i--) {
		char ch = buf[i];
		if (prev == '\n' && ch == '\n') /* paragraph break */
			break;
		prev = ch;
	}

	/* require at least one blank line */
	if (prev != '\n' || buf[i] != '\n')
		return 0;

	/* advance to start of last paragraph */
	while (i < len - 1 && buf[i] == '\n')
		i++;

	for (; i < len; i = k) {
		int found_rfc2822;

		for (k = i; k < len && buf[k] != '\n'; k++)
			; /* do nothing */
		k++;

		found_rfc2822 = is_rfc2822_line(buf + i, k - i - 1);
		if (found_rfc2822 && sob &&
		    !strncmp(buf + i, sob->buf, sob->len))
			found_sob = k;

		if (!(found_rfc2822 ||
		      is_cherry_picked_from_line(buf + i, k - i - 1)))
			return 0;
	}
	if (found_sob == i)
		return 3;
	if (found_sob)
		return 2;
	return 1;
}

static void remove_sequencer_state(void)
{
	struct strbuf seq_dir = STRBUF_INIT;

	strbuf_addf(&seq_dir, "%s", git_path(SEQ_DIR));
	remove_dir_recursively(&seq_dir, 0);
	strbuf_release(&seq_dir);
}

static const char *action_name(const struct replay_opts *opts)
{
	return opts->action == REPLAY_REVERT ? "revert" : "cherry-pick";
}

struct commit_message {
	char *parent_label;
	const char *label;
	const char *subject;
	const char *message;
};

static int get_message(struct commit *commit, struct commit_message *out)
{
	const char *abbrev, *subject;
	int abbrev_len, subject_len;
	char *q;

	if (!git_commit_encoding)
		git_commit_encoding = "UTF-8";

	out->message = logmsg_reencode(commit, NULL, git_commit_encoding);
	abbrev = find_unique_abbrev(commit->object.sha1, DEFAULT_ABBREV);
	abbrev_len = strlen(abbrev);

	subject_len = find_commit_subject(out->message, &subject);

	out->parent_label = xmalloc(strlen("parent of ") + abbrev_len +
			      strlen("... ") + subject_len + 1);
	q = out->parent_label;
	q = mempcpy(q, "parent of ", strlen("parent of "));
	out->label = q;
	q = mempcpy(q, abbrev, abbrev_len);
	q = mempcpy(q, "... ", strlen("... "));
	out->subject = q;
	q = mempcpy(q, subject, subject_len);
	*q = '\0';
	return 0;
}

static void free_message(struct commit *commit, struct commit_message *msg)
{
	free(msg->parent_label);
	unuse_commit_buffer(commit, msg->message);
}

static void write_cherry_pick_head(struct commit *commit, const char *pseudoref)
{
	const char *filename;
	int fd;
	struct strbuf buf = STRBUF_INIT;

	strbuf_addf(&buf, "%s\n", sha1_to_hex(commit->object.sha1));

	filename = git_path("%s", pseudoref);
	fd = open(filename, O_WRONLY | O_CREAT, 0666);
	if (fd < 0)
		die_errno(_("Could not open '%s' for writing"), filename);
	if (write_in_full(fd, buf.buf, buf.len) != buf.len || close(fd))
		die_errno(_("Could not write to '%s'"), filename);
	strbuf_release(&buf);
}

static void print_advice(int show_hint, struct replay_opts *opts)
{
	char *msg = getenv("GIT_CHERRY_PICK_HELP");

	if (msg) {
		fprintf(stderr, "%s\n", msg);
		/*
		 * A conflict has occurred but the porcelain
		 * (typically rebase --interactive) wants to take care
		 * of the commit itself so remove CHERRY_PICK_HEAD
		 */
		unlink(git_path("CHERRY_PICK_HEAD"));
		return;
	}

	if (show_hint) {
		if (opts->no_commit)
			advise(_("after resolving the conflicts, mark the corrected paths\n"
				 "with 'git add <paths>' or 'git rm <paths>'"));
		else
			advise(_("after resolving the conflicts, mark the corrected paths\n"
				 "with 'git add <paths>' or 'git rm <paths>'\n"
				 "and commit the result with 'git commit'"));
	}
}

static void write_message(struct strbuf *msgbuf, const char *filename)
{
	static struct lock_file msg_file;

	int msg_fd = hold_lock_file_for_update(&msg_file, filename,
					       LOCK_DIE_ON_ERROR);
	if (write_in_full(msg_fd, msgbuf->buf, msgbuf->len) < 0)
		die_errno(_("Could not write to %s"), filename);
	strbuf_release(msgbuf);
	if (commit_lock_file(&msg_file) < 0)
		die(_("Error wrapping up %s"), filename);
}

static struct tree *empty_tree(void)
{
	return lookup_tree(EMPTY_TREE_SHA1_BIN);
}

static int error_dirty_index(struct replay_opts *opts)
{
	if (read_cache_unmerged())
		return error_resolve_conflict(action_name(opts));

	/* Different translation strings for cherry-pick and revert */
	if (opts->action == REPLAY_PICK)
		error(_("Your local changes would be overwritten by cherry-pick."));
	else
		error(_("Your local changes would be overwritten by revert."));

	if (advice_commit_before_merge)
		advise(_("Commit your changes or stash them to proceed."));
	return -1;
}

static int fast_forward_to(const unsigned char *to, const unsigned char *from,
			int unborn, struct replay_opts *opts)
{
	struct ref_transaction *transaction;
	struct strbuf sb = STRBUF_INIT;
	struct strbuf err = STRBUF_INIT;

	read_cache();
	if (checkout_fast_forward(from, to, 1))
<<<<<<< HEAD
		exit(128); /* the callee should have complained already */
	ref_lock = lock_any_ref_for_update("HEAD", unborn ? null_sha1 : from,
					   0, NULL);
	if (!ref_lock)
		return error(_("Failed to lock HEAD during fast_forward_to"));
=======
		exit(1); /* the callee should have complained already */
>>>>>>> 88499b29

	strbuf_addf(&sb, "%s: fast-forward", action_name(opts));

	transaction = ref_transaction_begin(&err);
	if (!transaction ||
	    ref_transaction_update(transaction, "HEAD",
				   to, unborn ? null_sha1 : from,
				   0, 1, &err) ||
	    ref_transaction_commit(transaction, sb.buf, &err)) {
		ref_transaction_free(transaction);
		error("%s", err.buf);
		strbuf_release(&sb);
		strbuf_release(&err);
		return -1;
	}

	strbuf_release(&sb);
	strbuf_release(&err);
	ref_transaction_free(transaction);
	return 0;
}

static int do_recursive_merge(struct commit *base, struct commit *next,
			      const char *base_label, const char *next_label,
			      unsigned char *head, struct strbuf *msgbuf,
			      struct replay_opts *opts)
{
	struct merge_options o;
	struct tree *result, *next_tree, *base_tree, *head_tree;
	int clean;
	const char **xopt;
	static struct lock_file index_lock;

	hold_locked_index(&index_lock, 1);

	read_cache();

	init_merge_options(&o);
	o.ancestor = base ? base_label : "(empty tree)";
	o.branch1 = "HEAD";
	o.branch2 = next ? next_label : "(empty tree)";

	head_tree = parse_tree_indirect(head);
	next_tree = next ? next->tree : empty_tree();
	base_tree = base ? base->tree : empty_tree();

	for (xopt = opts->xopts; xopt != opts->xopts + opts->xopts_nr; xopt++)
		parse_merge_opt(&o, *xopt);

	clean = merge_trees(&o,
			    head_tree,
			    next_tree, base_tree, &result);

	if (active_cache_changed &&
	    write_locked_index(&the_index, &index_lock, COMMIT_LOCK))
		/* TRANSLATORS: %s will be "revert" or "cherry-pick" */
		die(_("%s: Unable to write new index file"), action_name(opts));
	rollback_lock_file(&index_lock);

	if (opts->signoff)
		append_signoff(msgbuf, 0, 0);

	if (!clean) {
		int i;
		strbuf_addstr(msgbuf, "\nConflicts:\n");
		for (i = 0; i < active_nr;) {
			const struct cache_entry *ce = active_cache[i++];
			if (ce_stage(ce)) {
				strbuf_addch(msgbuf, '\t');
				strbuf_addstr(msgbuf, ce->name);
				strbuf_addch(msgbuf, '\n');
				while (i < active_nr && !strcmp(ce->name,
						active_cache[i]->name))
					i++;
			}
		}
	}

	return !clean;
}

static int is_index_unchanged(void)
{
	unsigned char head_sha1[20];
	struct commit *head_commit;

	if (!resolve_ref_unsafe("HEAD", head_sha1, 1, NULL))
		return error(_("Could not resolve HEAD commit\n"));

	head_commit = lookup_commit(head_sha1);

	/*
	 * If head_commit is NULL, check_commit, called from
	 * lookup_commit, would have indicated that head_commit is not
	 * a commit object already.  parse_commit() will return failure
	 * without further complaints in such a case.  Otherwise, if
	 * the commit is invalid, parse_commit() will complain.  So
	 * there is nothing for us to say here.  Just return failure.
	 */
	if (parse_commit(head_commit))
		return -1;

	if (!active_cache_tree)
		active_cache_tree = cache_tree();

	if (!cache_tree_fully_valid(active_cache_tree))
		if (cache_tree_update(&the_index, 0))
			return error(_("Unable to update cache tree\n"));

	return !hashcmp(active_cache_tree->sha1, head_commit->tree->object.sha1);
}

/*
 * If we are cherry-pick, and if the merge did not result in
 * hand-editing, we will hit this commit and inherit the original
 * author date and name.
 * If we are revert, or if our cherry-pick results in a hand merge,
 * we had better say that the current user is responsible for that.
 */
static int run_git_commit(const char *defmsg, struct replay_opts *opts,
			  int allow_empty)
{
	struct argv_array array;
	int rc;

	argv_array_init(&array);
	argv_array_push(&array, "commit");
	argv_array_push(&array, "-n");

	if (opts->gpg_sign)
		argv_array_pushf(&array, "-S%s", opts->gpg_sign);
	if (opts->signoff)
		argv_array_push(&array, "-s");
	if (!opts->edit) {
		argv_array_push(&array, "-F");
		argv_array_push(&array, defmsg);
	}

	if (allow_empty)
		argv_array_push(&array, "--allow-empty");

	if (opts->allow_empty_message)
		argv_array_push(&array, "--allow-empty-message");

	rc = run_command_v_opt(array.argv, RUN_GIT_CMD);
	argv_array_clear(&array);
	return rc;
}

static int is_original_commit_empty(struct commit *commit)
{
	const unsigned char *ptree_sha1;

	if (parse_commit(commit))
		return error(_("Could not parse commit %s\n"),
			     sha1_to_hex(commit->object.sha1));
	if (commit->parents) {
		struct commit *parent = commit->parents->item;
		if (parse_commit(parent))
			return error(_("Could not parse parent commit %s\n"),
				sha1_to_hex(parent->object.sha1));
		ptree_sha1 = parent->tree->object.sha1;
	} else {
		ptree_sha1 = EMPTY_TREE_SHA1_BIN; /* commit is root */
	}

	return !hashcmp(ptree_sha1, commit->tree->object.sha1);
}

/*
 * Do we run "git commit" with "--allow-empty"?
 */
static int allow_empty(struct replay_opts *opts, struct commit *commit)
{
	int index_unchanged, empty_commit;

	/*
	 * Three cases:
	 *
	 * (1) we do not allow empty at all and error out.
	 *
	 * (2) we allow ones that were initially empty, but
	 * forbid the ones that become empty;
	 *
	 * (3) we allow both.
	 */
	if (!opts->allow_empty)
		return 0; /* let "git commit" barf as necessary */

	index_unchanged = is_index_unchanged();
	if (index_unchanged < 0)
		return index_unchanged;
	if (!index_unchanged)
		return 0; /* we do not have to say --allow-empty */

	if (opts->keep_redundant_commits)
		return 1;

	empty_commit = is_original_commit_empty(commit);
	if (empty_commit < 0)
		return empty_commit;
	if (!empty_commit)
		return 0;
	else
		return 1;
}

static int do_pick_commit(struct commit *commit, struct replay_opts *opts)
{
	unsigned char head[20];
	struct commit *base, *next, *parent;
	const char *base_label, *next_label;
	struct commit_message msg = { NULL, NULL, NULL, NULL };
	char *defmsg = NULL;
	struct strbuf msgbuf = STRBUF_INIT;
	int res, unborn = 0, allow;

	if (opts->no_commit) {
		/*
		 * We do not intend to commit immediately.  We just want to
		 * merge the differences in, so let's compute the tree
		 * that represents the "current" state for merge-recursive
		 * to work on.
		 */
		if (write_cache_as_tree(head, 0, NULL))
			die (_("Your index file is unmerged."));
	} else {
		unborn = get_sha1("HEAD", head);
		if (unborn)
			hashcpy(head, EMPTY_TREE_SHA1_BIN);
		if (index_differs_from(unborn ? EMPTY_TREE_SHA1_HEX : "HEAD", 0))
			return error_dirty_index(opts);
	}
	discard_cache();

	if (!commit->parents) {
		parent = NULL;
	}
	else if (commit->parents->next) {
		/* Reverting or cherry-picking a merge commit */
		int cnt;
		struct commit_list *p;

		if (!opts->mainline)
			return error(_("Commit %s is a merge but no -m option was given."),
				sha1_to_hex(commit->object.sha1));

		for (cnt = 1, p = commit->parents;
		     cnt != opts->mainline && p;
		     cnt++)
			p = p->next;
		if (cnt != opts->mainline || !p)
			return error(_("Commit %s does not have parent %d"),
				sha1_to_hex(commit->object.sha1), opts->mainline);
		parent = p->item;
	} else if (0 < opts->mainline)
		return error(_("Mainline was specified but commit %s is not a merge."),
			sha1_to_hex(commit->object.sha1));
	else
		parent = commit->parents->item;

	if (opts->allow_ff &&
	    ((parent && !hashcmp(parent->object.sha1, head)) ||
	     (!parent && unborn)))
		return fast_forward_to(commit->object.sha1, head, unborn, opts);

	if (parent && parse_commit(parent) < 0)
		/* TRANSLATORS: The first %s will be "revert" or
		   "cherry-pick", the second %s a SHA1 */
		return error(_("%s: cannot parse parent commit %s"),
			action_name(opts), sha1_to_hex(parent->object.sha1));

	if (get_message(commit, &msg) != 0)
		return error(_("Cannot get commit message for %s"),
			sha1_to_hex(commit->object.sha1));

	/*
	 * "commit" is an existing commit.  We would want to apply
	 * the difference it introduces since its first parent "prev"
	 * on top of the current HEAD if we are cherry-pick.  Or the
	 * reverse of it if we are revert.
	 */

	defmsg = git_pathdup("MERGE_MSG");

	if (opts->action == REPLAY_REVERT) {
		base = commit;
		base_label = msg.label;
		next = parent;
		next_label = msg.parent_label;
		strbuf_addstr(&msgbuf, "Revert \"");
		strbuf_addstr(&msgbuf, msg.subject);
		strbuf_addstr(&msgbuf, "\"\n\nThis reverts commit ");
		strbuf_addstr(&msgbuf, sha1_to_hex(commit->object.sha1));

		if (commit->parents && commit->parents->next) {
			strbuf_addstr(&msgbuf, ", reversing\nchanges made to ");
			strbuf_addstr(&msgbuf, sha1_to_hex(parent->object.sha1));
		}
		strbuf_addstr(&msgbuf, ".\n");
	} else {
		const char *p;

		base = parent;
		base_label = msg.parent_label;
		next = commit;
		next_label = msg.label;

		/*
		 * Append the commit log message to msgbuf; it starts
		 * after the tree, parent, author, committer
		 * information followed by "\n\n".
		 */
		p = strstr(msg.message, "\n\n");
		if (p) {
			p += 2;
			strbuf_addstr(&msgbuf, p);
		}

		if (opts->record_origin) {
			if (!has_conforming_footer(&msgbuf, NULL, 0))
				strbuf_addch(&msgbuf, '\n');
			strbuf_addstr(&msgbuf, cherry_picked_prefix);
			strbuf_addstr(&msgbuf, sha1_to_hex(commit->object.sha1));
			strbuf_addstr(&msgbuf, ")\n");
		}
	}

	if (!opts->strategy || !strcmp(opts->strategy, "recursive") || opts->action == REPLAY_REVERT) {
		res = do_recursive_merge(base, next, base_label, next_label,
					 head, &msgbuf, opts);
		write_message(&msgbuf, defmsg);
	} else {
		struct commit_list *common = NULL;
		struct commit_list *remotes = NULL;

		write_message(&msgbuf, defmsg);

		commit_list_insert(base, &common);
		commit_list_insert(next, &remotes);
		res = try_merge_command(opts->strategy, opts->xopts_nr, opts->xopts,
					common, sha1_to_hex(head), remotes);
		free_commit_list(common);
		free_commit_list(remotes);
	}

	/*
	 * If the merge was clean or if it failed due to conflict, we write
	 * CHERRY_PICK_HEAD for the subsequent invocation of commit to use.
	 * However, if the merge did not even start, then we don't want to
	 * write it at all.
	 */
	if (opts->action == REPLAY_PICK && !opts->no_commit && (res == 0 || res == 1))
		write_cherry_pick_head(commit, "CHERRY_PICK_HEAD");
	if (opts->action == REPLAY_REVERT && ((opts->no_commit && res == 0) || res == 1))
		write_cherry_pick_head(commit, "REVERT_HEAD");

	if (res) {
		error(opts->action == REPLAY_REVERT
		      ? _("could not revert %s... %s")
		      : _("could not apply %s... %s"),
		      find_unique_abbrev(commit->object.sha1, DEFAULT_ABBREV),
		      msg.subject);
		print_advice(res == 1, opts);
		rerere(opts->allow_rerere_auto);
		goto leave;
	}

	allow = allow_empty(opts, commit);
	if (allow < 0) {
		res = allow;
		goto leave;
	}
	if (!opts->no_commit)
		res = run_git_commit(defmsg, opts, allow);

leave:
	free_message(commit, &msg);
	free(defmsg);

	return res;
}

static void prepare_revs(struct replay_opts *opts)
{
	/*
	 * picking (but not reverting) ranges (but not individual revisions)
	 * should be done in reverse
	 */
	if (opts->action == REPLAY_PICK && !opts->revs->no_walk)
		opts->revs->reverse ^= 1;

	if (prepare_revision_walk(opts->revs))
		die(_("revision walk setup failed"));

	if (!opts->revs->commits)
		die(_("empty commit set passed"));
}

static void read_and_refresh_cache(struct replay_opts *opts)
{
	static struct lock_file index_lock;
	int index_fd = hold_locked_index(&index_lock, 0);
	if (read_index_preload(&the_index, NULL) < 0)
		die(_("git %s: failed to read the index"), action_name(opts));
	refresh_index(&the_index, REFRESH_QUIET|REFRESH_UNMERGED, NULL, NULL, NULL);
	if (the_index.cache_changed && index_fd >= 0) {
		if (write_locked_index(&the_index, &index_lock, COMMIT_LOCK))
			die(_("git %s: failed to refresh the index"), action_name(opts));
	}
	rollback_lock_file(&index_lock);
}

static int format_todo(struct strbuf *buf, struct commit_list *todo_list,
		struct replay_opts *opts)
{
	struct commit_list *cur = NULL;
	const char *sha1_abbrev = NULL;
	const char *action_str = opts->action == REPLAY_REVERT ? "revert" : "pick";
	const char *subject;
	int subject_len;

	for (cur = todo_list; cur; cur = cur->next) {
		const char *commit_buffer = get_commit_buffer(cur->item, NULL);
		sha1_abbrev = find_unique_abbrev(cur->item->object.sha1, DEFAULT_ABBREV);
		subject_len = find_commit_subject(commit_buffer, &subject);
		strbuf_addf(buf, "%s %s %.*s\n", action_str, sha1_abbrev,
			subject_len, subject);
		unuse_commit_buffer(cur->item, commit_buffer);
	}
	return 0;
}

static struct commit *parse_insn_line(char *bol, char *eol, struct replay_opts *opts)
{
	unsigned char commit_sha1[20];
	enum replay_action action;
	char *end_of_object_name;
	int saved, status, padding;

	if (starts_with(bol, "pick")) {
		action = REPLAY_PICK;
		bol += strlen("pick");
	} else if (starts_with(bol, "revert")) {
		action = REPLAY_REVERT;
		bol += strlen("revert");
	} else
		return NULL;

	/* Eat up extra spaces/ tabs before object name */
	padding = strspn(bol, " \t");
	if (!padding)
		return NULL;
	bol += padding;

	end_of_object_name = bol + strcspn(bol, " \t\n");
	saved = *end_of_object_name;
	*end_of_object_name = '\0';
	status = get_sha1(bol, commit_sha1);
	*end_of_object_name = saved;

	/*
	 * Verify that the action matches up with the one in
	 * opts; we don't support arbitrary instructions
	 */
	if (action != opts->action) {
		const char *action_str;
		action_str = action == REPLAY_REVERT ? "revert" : "cherry-pick";
		error(_("Cannot %s during a %s"), action_str, action_name(opts));
		return NULL;
	}

	if (status < 0)
		return NULL;

	return lookup_commit_reference(commit_sha1);
}

static int parse_insn_buffer(char *buf, struct commit_list **todo_list,
			struct replay_opts *opts)
{
	struct commit_list **next = todo_list;
	struct commit *commit;
	char *p = buf;
	int i;

	for (i = 1; *p; i++) {
		char *eol = strchrnul(p, '\n');
		commit = parse_insn_line(p, eol, opts);
		if (!commit)
			return error(_("Could not parse line %d."), i);
		next = commit_list_append(commit, next);
		p = *eol ? eol + 1 : eol;
	}
	if (!*todo_list)
		return error(_("No commits parsed."));
	return 0;
}

static void read_populate_todo(struct commit_list **todo_list,
			struct replay_opts *opts)
{
	const char *todo_file = git_path(SEQ_TODO_FILE);
	struct strbuf buf = STRBUF_INIT;
	int fd, res;

	fd = open(todo_file, O_RDONLY);
	if (fd < 0)
		die_errno(_("Could not open %s"), todo_file);
	if (strbuf_read(&buf, fd, 0) < 0) {
		close(fd);
		strbuf_release(&buf);
		die(_("Could not read %s."), todo_file);
	}
	close(fd);

	res = parse_insn_buffer(buf.buf, todo_list, opts);
	strbuf_release(&buf);
	if (res)
		die(_("Unusable instruction sheet: %s"), todo_file);
}

static int populate_opts_cb(const char *key, const char *value, void *data)
{
	struct replay_opts *opts = data;
	int error_flag = 1;

	if (!value)
		error_flag = 0;
	else if (!strcmp(key, "options.no-commit"))
		opts->no_commit = git_config_bool_or_int(key, value, &error_flag);
	else if (!strcmp(key, "options.edit"))
		opts->edit = git_config_bool_or_int(key, value, &error_flag);
	else if (!strcmp(key, "options.signoff"))
		opts->signoff = git_config_bool_or_int(key, value, &error_flag);
	else if (!strcmp(key, "options.record-origin"))
		opts->record_origin = git_config_bool_or_int(key, value, &error_flag);
	else if (!strcmp(key, "options.allow-ff"))
		opts->allow_ff = git_config_bool_or_int(key, value, &error_flag);
	else if (!strcmp(key, "options.mainline"))
		opts->mainline = git_config_int(key, value);
	else if (!strcmp(key, "options.strategy"))
		git_config_string(&opts->strategy, key, value);
	else if (!strcmp(key, "options.gpg-sign"))
		git_config_string(&opts->gpg_sign, key, value);
	else if (!strcmp(key, "options.strategy-option")) {
		ALLOC_GROW(opts->xopts, opts->xopts_nr + 1, opts->xopts_alloc);
		opts->xopts[opts->xopts_nr++] = xstrdup(value);
	} else
		return error(_("Invalid key: %s"), key);

	if (!error_flag)
		return error(_("Invalid value for %s: %s"), key, value);

	return 0;
}

static void read_populate_opts(struct replay_opts **opts_ptr)
{
	const char *opts_file = git_path(SEQ_OPTS_FILE);

	if (!file_exists(opts_file))
		return;
	if (git_config_from_file(populate_opts_cb, opts_file, *opts_ptr) < 0)
		die(_("Malformed options sheet: %s"), opts_file);
}

static void walk_revs_populate_todo(struct commit_list **todo_list,
				struct replay_opts *opts)
{
	struct commit *commit;
	struct commit_list **next;

	prepare_revs(opts);

	next = todo_list;
	while ((commit = get_revision(opts->revs)))
		next = commit_list_append(commit, next);
}

static int create_seq_dir(void)
{
	const char *seq_dir = git_path(SEQ_DIR);

	if (file_exists(seq_dir)) {
		error(_("a cherry-pick or revert is already in progress"));
		advise(_("try \"git cherry-pick (--continue | --quit | --abort)\""));
		return -1;
	}
	else if (mkdir(seq_dir, 0777) < 0)
		die_errno(_("Could not create sequencer directory %s"), seq_dir);
	return 0;
}

static void save_head(const char *head)
{
	const char *head_file = git_path(SEQ_HEAD_FILE);
	static struct lock_file head_lock;
	struct strbuf buf = STRBUF_INIT;
	int fd;

	fd = hold_lock_file_for_update(&head_lock, head_file, LOCK_DIE_ON_ERROR);
	strbuf_addf(&buf, "%s\n", head);
	if (write_in_full(fd, buf.buf, buf.len) < 0)
		die_errno(_("Could not write to %s"), head_file);
	if (commit_lock_file(&head_lock) < 0)
		die(_("Error wrapping up %s."), head_file);
}

static int reset_for_rollback(const unsigned char *sha1)
{
	const char *argv[4];	/* reset --merge <arg> + NULL */
	argv[0] = "reset";
	argv[1] = "--merge";
	argv[2] = sha1_to_hex(sha1);
	argv[3] = NULL;
	return run_command_v_opt(argv, RUN_GIT_CMD);
}

static int rollback_single_pick(void)
{
	unsigned char head_sha1[20];

	if (!file_exists(git_path("CHERRY_PICK_HEAD")) &&
	    !file_exists(git_path("REVERT_HEAD")))
		return error(_("no cherry-pick or revert in progress"));
	if (read_ref_full("HEAD", head_sha1, 0, NULL))
		return error(_("cannot resolve HEAD"));
	if (is_null_sha1(head_sha1))
		return error(_("cannot abort from a branch yet to be born"));
	return reset_for_rollback(head_sha1);
}

static int sequencer_rollback(struct replay_opts *opts)
{
	const char *filename;
	FILE *f;
	unsigned char sha1[20];
	struct strbuf buf = STRBUF_INIT;

	filename = git_path(SEQ_HEAD_FILE);
	f = fopen(filename, "r");
	if (!f && errno == ENOENT) {
		/*
		 * There is no multiple-cherry-pick in progress.
		 * If CHERRY_PICK_HEAD or REVERT_HEAD indicates
		 * a single-cherry-pick in progress, abort that.
		 */
		return rollback_single_pick();
	}
	if (!f)
		return error(_("cannot open %s: %s"), filename,
						strerror(errno));
	if (strbuf_getline(&buf, f, '\n')) {
		error(_("cannot read %s: %s"), filename, ferror(f) ?
			strerror(errno) : _("unexpected end of file"));
		fclose(f);
		goto fail;
	}
	fclose(f);
	if (get_sha1_hex(buf.buf, sha1) || buf.buf[40] != '\0') {
		error(_("stored pre-cherry-pick HEAD file '%s' is corrupt"),
			filename);
		goto fail;
	}
	if (reset_for_rollback(sha1))
		goto fail;
	remove_sequencer_state();
	strbuf_release(&buf);
	return 0;
fail:
	strbuf_release(&buf);
	return -1;
}

static void save_todo(struct commit_list *todo_list, struct replay_opts *opts)
{
	const char *todo_file = git_path(SEQ_TODO_FILE);
	static struct lock_file todo_lock;
	struct strbuf buf = STRBUF_INIT;
	int fd;

	fd = hold_lock_file_for_update(&todo_lock, todo_file, LOCK_DIE_ON_ERROR);
	if (format_todo(&buf, todo_list, opts) < 0)
		die(_("Could not format %s."), todo_file);
	if (write_in_full(fd, buf.buf, buf.len) < 0) {
		strbuf_release(&buf);
		die_errno(_("Could not write to %s"), todo_file);
	}
	if (commit_lock_file(&todo_lock) < 0) {
		strbuf_release(&buf);
		die(_("Error wrapping up %s."), todo_file);
	}
	strbuf_release(&buf);
}

static void save_opts(struct replay_opts *opts)
{
	const char *opts_file = git_path(SEQ_OPTS_FILE);

	if (opts->no_commit)
		git_config_set_in_file(opts_file, "options.no-commit", "true");
	if (opts->edit)
		git_config_set_in_file(opts_file, "options.edit", "true");
	if (opts->signoff)
		git_config_set_in_file(opts_file, "options.signoff", "true");
	if (opts->record_origin)
		git_config_set_in_file(opts_file, "options.record-origin", "true");
	if (opts->allow_ff)
		git_config_set_in_file(opts_file, "options.allow-ff", "true");
	if (opts->mainline) {
		struct strbuf buf = STRBUF_INIT;
		strbuf_addf(&buf, "%d", opts->mainline);
		git_config_set_in_file(opts_file, "options.mainline", buf.buf);
		strbuf_release(&buf);
	}
	if (opts->strategy)
		git_config_set_in_file(opts_file, "options.strategy", opts->strategy);
	if (opts->gpg_sign)
		git_config_set_in_file(opts_file, "options.gpg-sign", opts->gpg_sign);
	if (opts->xopts) {
		int i;
		for (i = 0; i < opts->xopts_nr; i++)
			git_config_set_multivar_in_file(opts_file,
							"options.strategy-option",
							opts->xopts[i], "^$", 0);
	}
}

static int pick_commits(struct commit_list *todo_list, struct replay_opts *opts)
{
	struct commit_list *cur;
	int res;

	setenv(GIT_REFLOG_ACTION, action_name(opts), 0);
	if (opts->allow_ff)
		assert(!(opts->signoff || opts->no_commit ||
				opts->record_origin || opts->edit));
	read_and_refresh_cache(opts);

	for (cur = todo_list; cur; cur = cur->next) {
		save_todo(cur, opts);
		res = do_pick_commit(cur->item, opts);
		if (res)
			return res;
	}

	/*
	 * Sequence of picks finished successfully; cleanup by
	 * removing the .git/sequencer directory
	 */
	remove_sequencer_state();
	return 0;
}

static int continue_single_pick(void)
{
	const char *argv[] = { "commit", NULL };

	if (!file_exists(git_path("CHERRY_PICK_HEAD")) &&
	    !file_exists(git_path("REVERT_HEAD")))
		return error(_("no cherry-pick or revert in progress"));
	return run_command_v_opt(argv, RUN_GIT_CMD);
}

static int sequencer_continue(struct replay_opts *opts)
{
	struct commit_list *todo_list = NULL;

	if (!file_exists(git_path(SEQ_TODO_FILE)))
		return continue_single_pick();
	read_populate_opts(&opts);
	read_populate_todo(&todo_list, opts);

	/* Verify that the conflict has been resolved */
	if (file_exists(git_path("CHERRY_PICK_HEAD")) ||
	    file_exists(git_path("REVERT_HEAD"))) {
		int ret = continue_single_pick();
		if (ret)
			return ret;
	}
	if (index_differs_from("HEAD", 0))
		return error_dirty_index(opts);
	todo_list = todo_list->next;
	return pick_commits(todo_list, opts);
}

static int single_pick(struct commit *cmit, struct replay_opts *opts)
{
	setenv(GIT_REFLOG_ACTION, action_name(opts), 0);
	return do_pick_commit(cmit, opts);
}

int sequencer_pick_revisions(struct replay_opts *opts)
{
	struct commit_list *todo_list = NULL;
	unsigned char sha1[20];
	int i;

	if (opts->subcommand == REPLAY_NONE)
		assert(opts->revs);

	read_and_refresh_cache(opts);

	/*
	 * Decide what to do depending on the arguments; a fresh
	 * cherry-pick should be handled differently from an existing
	 * one that is being continued
	 */
	if (opts->subcommand == REPLAY_REMOVE_STATE) {
		remove_sequencer_state();
		return 0;
	}
	if (opts->subcommand == REPLAY_ROLLBACK)
		return sequencer_rollback(opts);
	if (opts->subcommand == REPLAY_CONTINUE)
		return sequencer_continue(opts);

	for (i = 0; i < opts->revs->pending.nr; i++) {
		unsigned char sha1[20];
		const char *name = opts->revs->pending.objects[i].name;

		/* This happens when using --stdin. */
		if (!strlen(name))
			continue;

		if (!get_sha1(name, sha1)) {
			if (!lookup_commit_reference_gently(sha1, 1)) {
				enum object_type type = sha1_object_info(sha1, NULL);
				die(_("%s: can't cherry-pick a %s"), name, typename(type));
			}
		} else
			die(_("%s: bad revision"), name);
	}

	/*
	 * If we were called as "git cherry-pick <commit>", just
	 * cherry-pick/revert it, set CHERRY_PICK_HEAD /
	 * REVERT_HEAD, and don't touch the sequencer state.
	 * This means it is possible to cherry-pick in the middle
	 * of a cherry-pick sequence.
	 */
	if (opts->revs->cmdline.nr == 1 &&
	    opts->revs->cmdline.rev->whence == REV_CMD_REV &&
	    opts->revs->no_walk &&
	    !opts->revs->cmdline.rev->flags) {
		struct commit *cmit;
		if (prepare_revision_walk(opts->revs))
			die(_("revision walk setup failed"));
		cmit = get_revision(opts->revs);
		if (!cmit || get_revision(opts->revs))
			die("BUG: expected exactly one commit from walk");
		return single_pick(cmit, opts);
	}

	/*
	 * Start a new cherry-pick/ revert sequence; but
	 * first, make sure that an existing one isn't in
	 * progress
	 */

	walk_revs_populate_todo(&todo_list, opts);
	if (create_seq_dir() < 0)
		return -1;
	if (get_sha1("HEAD", sha1)) {
		if (opts->action == REPLAY_REVERT)
			return error(_("Can't revert as initial commit"));
		return error(_("Can't cherry-pick into empty head"));
	}
	save_head(sha1_to_hex(sha1));
	save_opts(opts);
	return pick_commits(todo_list, opts);
}

void append_signoff(struct strbuf *msgbuf, int ignore_footer, unsigned flag)
{
	unsigned no_dup_sob = flag & APPEND_SIGNOFF_DEDUP;
	struct strbuf sob = STRBUF_INIT;
	int has_footer;

	strbuf_addstr(&sob, sign_off_header);
	strbuf_addstr(&sob, fmt_name(getenv("GIT_COMMITTER_NAME"),
				getenv("GIT_COMMITTER_EMAIL")));
	strbuf_addch(&sob, '\n');

	/*
	 * If the whole message buffer is equal to the sob, pretend that we
	 * found a conforming footer with a matching sob
	 */
	if (msgbuf->len - ignore_footer == sob.len &&
	    !strncmp(msgbuf->buf, sob.buf, sob.len))
		has_footer = 3;
	else
		has_footer = has_conforming_footer(msgbuf, &sob, ignore_footer);

	if (!has_footer) {
		const char *append_newlines = NULL;
		size_t len = msgbuf->len - ignore_footer;

		if (!len) {
			/*
			 * The buffer is completely empty.  Leave foom for
			 * the title and body to be filled in by the user.
			 */
			append_newlines = "\n\n";
		} else if (msgbuf->buf[len - 1] != '\n') {
			/*
			 * Incomplete line.  Complete the line and add a
			 * blank one so that there is an empty line between
			 * the message body and the sob.
			 */
			append_newlines = "\n\n";
		} else if (len == 1) {
			/*
			 * Buffer contains a single newline.  Add another
			 * so that we leave room for the title and body.
			 */
			append_newlines = "\n";
		} else if (msgbuf->buf[len - 2] != '\n') {
			/*
			 * Buffer ends with a single newline.  Add another
			 * so that there is an empty line between the message
			 * body and the sob.
			 */
			append_newlines = "\n";
		} /* else, the buffer already ends with two newlines. */

		if (append_newlines)
			strbuf_splice(msgbuf, msgbuf->len - ignore_footer, 0,
				append_newlines, strlen(append_newlines));
	}

	if (has_footer != 3 && (!no_dup_sob || has_footer != 2))
		strbuf_splice(msgbuf, msgbuf->len - ignore_footer, 0,
				sob.buf, sob.len);

	strbuf_release(&sob);
}<|MERGE_RESOLUTION|>--- conflicted
+++ resolved
@@ -243,15 +243,7 @@
 
 	read_cache();
 	if (checkout_fast_forward(from, to, 1))
-<<<<<<< HEAD
 		exit(128); /* the callee should have complained already */
-	ref_lock = lock_any_ref_for_update("HEAD", unborn ? null_sha1 : from,
-					   0, NULL);
-	if (!ref_lock)
-		return error(_("Failed to lock HEAD during fast_forward_to"));
-=======
-		exit(1); /* the callee should have complained already */
->>>>>>> 88499b29
 
 	strbuf_addf(&sb, "%s: fast-forward", action_name(opts));
 
