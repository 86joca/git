#!/bin/sh

GVF=GIT-VERSION-FILE
<<<<<<< HEAD
DEF_VER=v1.7.1.2
=======
DEF_VER=v1.7.0.8
>>>>>>> cbcab75c

LF='
'

# First see if there is a version file (included in release tarballs),
# then try git-describe, then default.
if test -f version
then
	VN=$(cat version) || VN="$DEF_VER"
elif test -d .git -o -f .git &&
	VN=$(git describe --match "v[0-9]*" --abbrev=4 HEAD 2>/dev/null) &&
	case "$VN" in
	*$LF*) (exit 1) ;;
	v[0-9]*)
		git update-index -q --refresh
		test -z "$(git diff-index --name-only HEAD --)" ||
		VN="$VN-dirty" ;;
	esac
then
	VN=$(echo "$VN" | sed -e 's/-/./g');
else
	VN="$DEF_VER"
fi

VN=$(expr "$VN" : v*'\(.*\)')

if test -r $GVF
then
	VC=$(sed -e 's/^GIT_VERSION = //' <$GVF)
else
	VC=unset
fi
test "$VN" = "$VC" || {
	echo >&2 "GIT_VERSION = $VN"
	echo "GIT_VERSION = $VN" >$GVF
}

<|MERGE_RESOLUTION|>--- conflicted
+++ resolved
@@ -1,11 +1,7 @@
 #!/bin/sh
 
 GVF=GIT-VERSION-FILE
-<<<<<<< HEAD
-DEF_VER=v1.7.1.2
-=======
-DEF_VER=v1.7.0.8
->>>>>>> cbcab75c
+DEF_VER=v1.7.1.3
 
 LF='
 '
