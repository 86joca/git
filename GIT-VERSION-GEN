#!/bin/sh

GVF=GIT-VERSION-FILE
<<<<<<< HEAD
DEF_VER=v1.7.2.4
=======
DEF_VER=v1.7.3.GIT
>>>>>>> ca209065

LF='
'

# First see if there is a version file (included in release tarballs),
# then try git-describe, then default.
if test -f version
then
	VN=$(cat version) || VN="$DEF_VER"
elif test -d .git -o -f .git &&
	VN=$(git describe --match "v[0-9]*" --abbrev=4 HEAD 2>/dev/null) &&
	case "$VN" in
	*$LF*) (exit 1) ;;
	v[0-9]*)
		git update-index -q --refresh
		test -z "$(git diff-index --name-only HEAD --)" ||
		VN="$VN-dirty" ;;
	esac
then
	VN=$(echo "$VN" | sed -e 's/-/./g');
else
	VN="$DEF_VER"
fi

VN=$(expr "$VN" : v*'\(.*\)')

if test -r $GVF
then
	VC=$(sed -e 's/^GIT_VERSION = //' <$GVF)
else
	VC=unset
fi
test "$VN" = "$VC" || {
	echo >&2 "GIT_VERSION = $VN"
	echo "GIT_VERSION = $VN" >$GVF
}

<|MERGE_RESOLUTION|>--- conflicted
+++ resolved
@@ -1,11 +1,7 @@
 #!/bin/sh
 
 GVF=GIT-VERSION-FILE
-<<<<<<< HEAD
-DEF_VER=v1.7.2.4
-=======
 DEF_VER=v1.7.3.GIT
->>>>>>> ca209065
 
 LF='
 '
