# The default target of this Makefile is...
all:

# Define MOZILLA_SHA1 environment variable when running make to make use of
# a bundled SHA1 routine coming from Mozilla. It is GPL'd and should be fast
# on non-x86 architectures (e.g. PowerPC), while the OpenSSL version (default
# choice) has very fast version optimized for i586.
#
# Define NO_OPENSSL environment variable if you do not have OpenSSL.
# This also implies MOZILLA_SHA1.
#
# Define NO_CURL if you do not have curl installed.  git-http-pull and
# git-http-push are not built, and you cannot use http:// and https://
# transports.
#
# Define CURLDIR=/foo/bar if your curl header and library files are in
# /foo/bar/include and /foo/bar/lib directories.
#
# Define NO_EXPAT if you do not have expat installed.  git-http-push is
# not built, and you cannot push using http:// and https:// transports.
#
# Define NO_D_INO_IN_DIRENT if you don't have d_ino in your struct dirent.
#
# Define NO_D_TYPE_IN_DIRENT if your platform defines DT_UNKNOWN but lacks
# d_type in struct dirent (latest Cygwin -- will be fixed soonish).
#
# Define NO_STRCASESTR if you don't have strcasestr.
#
# Define NO_SETENV if you don't have setenv in the C library.
#
# Define USE_SYMLINK_HEAD if you want .git/HEAD to be a symbolic link.
# Don't enable it on Windows.
#
# Define PPC_SHA1 environment variable when running make to make use of
# a bundled SHA1 routine optimized for PowerPC.
#
# Define ARM_SHA1 environment variable when running make to make use of
# a bundled SHA1 routine optimized for ARM.
#
# Define NEEDS_SSL_WITH_CRYPTO if you need -lcrypto with -lssl (Darwin).
#
# Define NEEDS_LIBICONV if linking with libc is not enough (Darwin).
#
# Define NEEDS_SOCKET if linking with libc is not enough (SunOS,
# Patrick Mauritz).
#
# Define NO_MMAP if you want to avoid mmap.
#
# Define WITH_OWN_SUBPROCESS_PY if you want to use with python 2.3.
#
# Define NO_IPV6 if you lack IPv6 support and getaddrinfo().
#
# Define NO_SOCKADDR_STORAGE if your platform does not have struct
# sockaddr_storage.
#
# Define NO_ICONV if your libc does not properly support iconv.
#
# Define NO_ACCURATE_DIFF if your diff program at least sometimes misses
# a missing newline at the end of the file.
#
# Define NO_PYTHON if you want to loose all benefits of the recursive merge.
#
# Define COLLISION_CHECK below if you believe that SHA1's
# 1461501637330902918203684832716283019655932542976 hashes do not give you
# sufficient guarantee that no collisions between objects will ever happen.

# Define USE_NSEC below if you want git to care about sub-second file mtimes
# and ctimes. Note that you need recent glibc (at least 2.2.4) for this, and
# it will BREAK YOUR LOCAL DIFFS! show-diff and anything using it will likely
# randomly break unless your underlying filesystem supports those sub-second
# times (my ext3 doesn't).

# Define USE_STDEV below if you want git to care about the underlying device
# change being considered an inode change from the update-cache perspective.

GIT-VERSION-FILE: .FORCE-GIT-VERSION-FILE
	@$(SHELL_PATH) ./GIT-VERSION-GEN
-include GIT-VERSION-FILE

uname_S := $(shell sh -c 'uname -s 2>/dev/null || echo not')
uname_M := $(shell sh -c 'uname -m 2>/dev/null || echo not')
uname_O := $(shell sh -c 'uname -o 2>/dev/null || echo not')
uname_R := $(shell sh -c 'uname -r 2>/dev/null || echo not')
uname_P := $(shell sh -c 'uname -p 2>/dev/null || echo not')

# CFLAGS and LDFLAGS are for the users to override from the command line.

CFLAGS = -g -O2 -Wall
LDFLAGS =
ALL_CFLAGS = $(CFLAGS)
ALL_LDFLAGS = $(LDFLAGS)
STRIP ?= strip

prefix = $(HOME)
bindir = $(prefix)/bin
gitexecdir = $(bindir)
template_dir = $(prefix)/share/git-core/templates/
GIT_PYTHON_DIR = $(prefix)/share/git-core/python
# DESTDIR=

CC = gcc
AR = ar
TAR = tar
INSTALL = install
RPMBUILD = rpmbuild

# sparse is architecture-neutral, which means that we need to tell it
# explicitly what architecture to check for. Fix this up for yours..
SPARSE_FLAGS = -D__BIG_ENDIAN__ -D__powerpc__



### --- END CONFIGURATION SECTION ---

SCRIPT_SH = \
	git-add.sh git-bisect.sh git-branch.sh git-checkout.sh \
	git-cherry.sh git-clean.sh git-clone.sh git-commit.sh \
	git-fetch.sh \
	git-format-patch.sh git-ls-remote.sh \
	git-merge-one-file.sh git-parse-remote.sh \
	git-prune.sh git-pull.sh git-rebase.sh \
	git-repack.sh git-request-pull.sh git-reset.sh \
	git-resolve.sh git-revert.sh git-rm.sh git-sh-setup.sh \
	git-tag.sh git-verify-tag.sh \
	git-applymbox.sh git-applypatch.sh git-am.sh \
	git-merge.sh git-merge-stupid.sh git-merge-octopus.sh \
	git-merge-resolve.sh git-merge-ours.sh git-grep.sh \
	git-lost-found.sh

SCRIPT_PERL = \
	git-archimport.perl git-cvsimport.perl git-relink.perl \
	git-shortlog.perl git-fmt-merge-msg.perl git-rerere.perl \
	git-annotate.perl git-cvsserver.perl \
	git-svnimport.perl git-mv.perl git-cvsexportcommit.perl

SCRIPT_PYTHON = \
	git-merge-recursive.py

SCRIPTS = $(patsubst %.sh,%,$(SCRIPT_SH)) \
	  $(patsubst %.perl,%,$(SCRIPT_PERL)) \
	  $(patsubst %.py,%,$(SCRIPT_PYTHON)) \
	  git-cherry-pick git-status

# The ones that do not have to link with lcrypto, lz nor xdiff.
SIMPLE_PROGRAMS = \
	git-get-tar-commit-id$X git-mailsplit$X \
	git-stripspace$X git-daemon$X

# ... and all the rest that could be moved out of bindir to gitexecdir
PROGRAMS = \
	git-apply$X git-cat-file$X \
	git-checkout-index$X git-clone-pack$X git-commit-tree$X \
	git-convert-objects$X git-diff-files$X \
	git-diff-index$X git-diff-stages$X \
	git-diff-tree$X git-fetch-pack$X git-fsck-objects$X \
	git-hash-object$X git-index-pack$X git-init-db$X git-local-fetch$X \
	git-ls-files$X git-ls-tree$X git-mailinfo$X git-merge-base$X \
	git-merge-index$X git-mktag$X git-mktree$X git-pack-objects$X git-patch-id$X \
	git-peek-remote$X git-prune-packed$X git-read-tree$X \
	git-receive-pack$X git-rev-list$X git-rev-parse$X \
	git-send-pack$X git-show-branch$X git-shell$X \
	git-show-index$X git-ssh-fetch$X \
	git-ssh-upload$X git-tar-tree$X git-unpack-file$X \
	git-unpack-objects$X git-update-index$X git-update-server-info$X \
	git-upload-pack$X git-verify-pack$X git-write-tree$X \
	git-update-ref$X git-symbolic-ref$X git-check-ref-format$X \
	git-name-rev$X git-pack-redundant$X git-repo-config$X git-var$X \
	git-describe$X git-merge-tree$X git-blame$X git-imap-send$X

<<<<<<< HEAD
BUILT_INS = git-log$X git-whatchanged$X git-show$X \
	git-count-objects$X git-diff$X
=======
BUILT_INS = git-log$X \
	git-push$X
>>>>>>> 54eb2d3f

# what 'all' will build and 'install' will install, in gitexecdir
ALL_PROGRAMS = $(PROGRAMS) $(SIMPLE_PROGRAMS) $(SCRIPTS)

# Backward compatibility -- to be removed after 1.0
PROGRAMS += git-ssh-pull$X git-ssh-push$X

# Set paths to tools early so that they can be used for version tests.
ifndef SHELL_PATH
	SHELL_PATH = /bin/sh
endif
ifndef PERL_PATH
	PERL_PATH = /usr/bin/perl
endif
ifndef PYTHON_PATH
	PYTHON_PATH = /usr/bin/python
endif

PYMODULES = \
	gitMergeCommon.py

LIB_FILE=libgit.a
XDIFF_LIB=xdiff/lib.a

LIB_H = \
	blob.h cache.h commit.h csum-file.h delta.h \
	diff.h object.h pack.h pkt-line.h quote.h refs.h \
	run-command.h strbuf.h tag.h tree.h git-compat-util.h revision.h \
	tree-walk.h log-tree.h

DIFF_OBJS = \
	diff.o diff-lib.o diffcore-break.o diffcore-order.o \
	diffcore-pickaxe.o diffcore-rename.o tree-diff.o combine-diff.o \
	diffcore-delta.o log-tree.o

LIB_OBJS = \
	blob.o commit.o connect.o csum-file.o cache-tree.o \
	date.o diff-delta.o entry.o exec_cmd.o ident.o index.o \
	object.o pack-check.o patch-delta.o path.o pkt-line.o \
	quote.o read-cache.o refs.o run-command.o \
	server-info.o setup.o sha1_file.o sha1_name.o strbuf.o \
	tag.o tree.o usage.o config.o environment.o ctype.o copy.o \
	fetch-clone.o revision.o pager.o tree-walk.o xdiff-interface.o \
	$(DIFF_OBJS)

BUILTIN_OBJS = \
	builtin-log.o builtin-help.o builtin-count.o builtin-diff.o \
	builtin-push.o builtin-grep.o

GITLIBS = $(LIB_FILE) $(XDIFF_LIB)
LIBS = $(GITLIBS) -lz

#
# Platform specific tweaks
#

# We choose to avoid "if .. else if .. else .. endif endif"
# because maintaining the nesting to match is a pain.  If
# we had "elif" things would have been much nicer...

ifeq ($(uname_S),Darwin)
	NEEDS_SSL_WITH_CRYPTO = YesPlease
	NEEDS_LIBICONV = YesPlease
	## fink
	ifeq ($(shell test -d /sw/lib && echo y),y)
		ALL_CFLAGS += -I/sw/include
		ALL_LDFLAGS += -L/sw/lib
	endif
	## darwinports
	ifeq ($(shell test -d /opt/local/lib && echo y),y)
		ALL_CFLAGS += -I/opt/local/include
		ALL_LDFLAGS += -L/opt/local/lib
	endif
endif
ifeq ($(uname_S),SunOS)
	NEEDS_SOCKET = YesPlease
	NEEDS_NSL = YesPlease
	SHELL_PATH = /bin/bash
	NO_STRCASESTR = YesPlease
	ifeq ($(uname_R),5.8)
		NEEDS_LIBICONV = YesPlease
		NO_UNSETENV = YesPlease
		NO_SETENV = YesPlease
	endif
	ifeq ($(uname_R),5.9)
		NO_UNSETENV = YesPlease
		NO_SETENV = YesPlease
	endif
	INSTALL = ginstall
	TAR = gtar
	ALL_CFLAGS += -D__EXTENSIONS__
endif
ifeq ($(uname_O),Cygwin)
	NO_D_TYPE_IN_DIRENT = YesPlease
	NO_D_INO_IN_DIRENT = YesPlease
	NO_STRCASESTR = YesPlease
	NEEDS_LIBICONV = YesPlease
	# There are conflicting reports about this.
	# On some boxes NO_MMAP is needed, and not so elsewhere.
	# Try uncommenting this if you see things break -- YMMV.
	# NO_MMAP = YesPlease
	NO_IPV6 = YesPlease
	X = .exe
endif
ifeq ($(uname_S),FreeBSD)
	NEEDS_LIBICONV = YesPlease
	ALL_CFLAGS += -I/usr/local/include
	ALL_LDFLAGS += -L/usr/local/lib
endif
ifeq ($(uname_S),OpenBSD)
	NO_STRCASESTR = YesPlease
	NEEDS_LIBICONV = YesPlease
	ALL_CFLAGS += -I/usr/local/include
	ALL_LDFLAGS += -L/usr/local/lib
endif
ifeq ($(uname_S),NetBSD)
	NEEDS_LIBICONV = YesPlease
	ALL_CFLAGS += -I/usr/pkg/include
	ALL_LDFLAGS += -L/usr/pkg/lib -Wl,-rpath,/usr/pkg/lib
endif
ifeq ($(uname_S),AIX)
	NO_STRCASESTR=YesPlease
	NEEDS_LIBICONV=YesPlease
endif
ifeq ($(uname_S),IRIX64)
	NO_IPV6=YesPlease
	NO_SETENV=YesPlease
	NO_STRCASESTR=YesPlease
	NO_SOCKADDR_STORAGE=YesPlease
	SHELL_PATH=/usr/gnu/bin/bash
	ALL_CFLAGS += -DPATH_MAX=1024
	# for now, build 32-bit version
	ALL_LDFLAGS += -L/usr/lib32
endif
ifneq (,$(findstring arm,$(uname_M)))
	ARM_SHA1 = YesPlease
endif

-include config.mak

ifdef WITH_OWN_SUBPROCESS_PY
	PYMODULES += compat/subprocess.py
else
	ifeq ($(NO_PYTHON),)
		ifneq ($(shell $(PYTHON_PATH) -c 'import subprocess;print"OK"' 2>/dev/null),OK)
			PYMODULES += compat/subprocess.py
		endif
	endif
endif

ifdef WITH_SEND_EMAIL
	SCRIPT_PERL += git-send-email.perl
endif

ifndef NO_CURL
	ifdef CURLDIR
		# This is still problematic -- gcc does not always want -R.
		ALL_CFLAGS += -I$(CURLDIR)/include
		CURL_LIBCURL = -L$(CURLDIR)/lib -R$(CURLDIR)/lib -lcurl
	else
		CURL_LIBCURL = -lcurl
	endif
	PROGRAMS += git-http-fetch$X
	curl_check := $(shell (echo 070908; curl-config --vernum) | sort -r | sed -ne 2p)
	ifeq "$(curl_check)" "070908"
		ifndef NO_EXPAT
			PROGRAMS += git-http-push$X
		endif
	endif
	ifndef NO_EXPAT
		EXPAT_LIBEXPAT = -lexpat
	endif
endif

ifndef NO_OPENSSL
	OPENSSL_LIBSSL = -lssl
	ifdef OPENSSLDIR
		# Again this may be problematic -- gcc does not always want -R.
		ALL_CFLAGS += -I$(OPENSSLDIR)/include
		OPENSSL_LINK = -L$(OPENSSLDIR)/lib -R$(OPENSSLDIR)/lib
	else
		OPENSSL_LINK =
	endif
else
	ALL_CFLAGS += -DNO_OPENSSL
	MOZILLA_SHA1 = 1
	OPENSSL_LIBSSL =
endif
ifdef NEEDS_SSL_WITH_CRYPTO
	LIB_4_CRYPTO = $(OPENSSL_LINK) -lcrypto -lssl
else
	LIB_4_CRYPTO = $(OPENSSL_LINK) -lcrypto
endif
ifdef NEEDS_LIBICONV
	ifdef ICONVDIR
		# Again this may be problematic -- gcc does not always want -R.
		ALL_CFLAGS += -I$(ICONVDIR)/include
		ICONV_LINK = -L$(ICONVDIR)/lib -R$(ICONVDIR)/lib
	else
		ICONV_LINK =
	endif
	LIB_4_ICONV = $(ICONV_LINK) -liconv
else
	LIB_4_ICONV =
endif
ifdef NEEDS_SOCKET
	LIBS += -lsocket
	SIMPLE_LIB += -lsocket
endif
ifdef NEEDS_NSL
	LIBS += -lnsl
	SIMPLE_LIB += -lnsl
endif
ifdef NO_D_TYPE_IN_DIRENT
	ALL_CFLAGS += -DNO_D_TYPE_IN_DIRENT
endif
ifdef NO_D_INO_IN_DIRENT
	ALL_CFLAGS += -DNO_D_INO_IN_DIRENT
endif
ifdef NO_STRCASESTR
	COMPAT_CFLAGS += -DNO_STRCASESTR
	COMPAT_OBJS += compat/strcasestr.o
endif
ifdef NO_SETENV
	COMPAT_CFLAGS += -DNO_SETENV
	COMPAT_OBJS += compat/setenv.o
endif
ifdef NO_SETENV
	COMPAT_CFLAGS += -DNO_UNSETENV
	COMPAT_OBJS += compat/unsetenv.o
endif
ifdef NO_MMAP
	COMPAT_CFLAGS += -DNO_MMAP
	COMPAT_OBJS += compat/mmap.o
endif
ifdef NO_IPV6
	ALL_CFLAGS += -DNO_IPV6
endif
ifdef NO_SOCKADDR_STORAGE
ifdef NO_IPV6
	ALL_CFLAGS += -Dsockaddr_storage=sockaddr_in
else
	ALL_CFLAGS += -Dsockaddr_storage=sockaddr_in6
endif
endif

ifdef NO_ICONV
	ALL_CFLAGS += -DNO_ICONV
endif

ifdef PPC_SHA1
	SHA1_HEADER = "ppc/sha1.h"
	LIB_OBJS += ppc/sha1.o ppc/sha1ppc.o
else
ifdef ARM_SHA1
	SHA1_HEADER = "arm/sha1.h"
	LIB_OBJS += arm/sha1.o arm/sha1_arm.o
else
ifdef MOZILLA_SHA1
	SHA1_HEADER = "mozilla-sha1/sha1.h"
	LIB_OBJS += mozilla-sha1/sha1.o
else
	SHA1_HEADER = <openssl/sha.h>
	LIBS += $(LIB_4_CRYPTO)
endif
endif
endif
ifdef NO_ACCURATE_DIFF
	ALL_CFLAGS += -DNO_ACCURATE_DIFF
endif

# Shell quote (do not use $(call) to accomodate ancient setups);

SHA1_HEADER_SQ = $(subst ','\'',$(SHA1_HEADER))

DESTDIR_SQ = $(subst ','\'',$(DESTDIR))
bindir_SQ = $(subst ','\'',$(bindir))
gitexecdir_SQ = $(subst ','\'',$(gitexecdir))
template_dir_SQ = $(subst ','\'',$(template_dir))

SHELL_PATH_SQ = $(subst ','\'',$(SHELL_PATH))
PERL_PATH_SQ = $(subst ','\'',$(PERL_PATH))
PYTHON_PATH_SQ = $(subst ','\'',$(PYTHON_PATH))
GIT_PYTHON_DIR_SQ = $(subst ','\'',$(GIT_PYTHON_DIR))

ALL_CFLAGS += -DSHA1_HEADER='$(SHA1_HEADER_SQ)' $(COMPAT_CFLAGS)
LIB_OBJS += $(COMPAT_OBJS)
export prefix TAR INSTALL DESTDIR SHELL_PATH template_dir
### Build rules

all: $(ALL_PROGRAMS) $(BUILT_INS) git$X gitk

all:
	$(MAKE) -C templates

strip: $(PROGRAMS) git$X
	$(STRIP) $(STRIP_OPTS) $(PROGRAMS) git$X

git$X: git.c common-cmds.h $(BUILTIN_OBJS) $(GITLIBS)
	$(CC) -DGIT_VERSION='"$(GIT_VERSION)"' \
		$(ALL_CFLAGS) -o $@ $(filter %.c,$^) \
		$(BUILTIN_OBJS) $(ALL_LDFLAGS) $(LIBS)

builtin-help.o: common-cmds.h

$(BUILT_INS): git$X
	rm -f $@ && ln git$X $@

common-cmds.h: Documentation/git-*.txt
	./generate-cmdlist.sh > $@

$(patsubst %.sh,%,$(SCRIPT_SH)) : % : %.sh
	rm -f $@
	sed -e '1s|#!.*/sh|#!$(SHELL_PATH_SQ)|' \
	    -e 's/@@GIT_VERSION@@/$(GIT_VERSION)/g' \
	    -e 's/@@NO_CURL@@/$(NO_CURL)/g' \
	    -e 's/@@NO_PYTHON@@/$(NO_PYTHON)/g' \
	    $@.sh >$@
	chmod +x $@

$(patsubst %.perl,%,$(SCRIPT_PERL)) : % : %.perl
	rm -f $@
	sed -e '1s|#!.*perl|#!$(PERL_PATH_SQ)|' \
	    -e 's/@@GIT_VERSION@@/$(GIT_VERSION)/g' \
	    $@.perl >$@
	chmod +x $@

$(patsubst %.py,%,$(SCRIPT_PYTHON)) : % : %.py
	rm -f $@
	sed -e '1s|#!.*python|#!$(PYTHON_PATH_SQ)|' \
	    -e 's|@@GIT_PYTHON_PATH@@|$(GIT_PYTHON_DIR_SQ)|g' \
	    -e 's/@@GIT_VERSION@@/$(GIT_VERSION)/g' \
	    $@.py >$@
	chmod +x $@

git-cherry-pick: git-revert
	cp $< $@

git-status: git-commit
	cp $< $@

# These can record GIT_VERSION
git$X git.spec \
	$(patsubst %.sh,%,$(SCRIPT_SH)) \
	$(patsubst %.perl,%,$(SCRIPT_PERL)) \
	$(patsubst %.py,%,$(SCRIPT_PYTHON)) \
	: GIT-VERSION-FILE

%.o: %.c
	$(CC) -o $*.o -c $(ALL_CFLAGS) $<
%.o: %.S
	$(CC) -o $*.o -c $(ALL_CFLAGS) $<

exec_cmd.o: exec_cmd.c
	$(CC) -o $*.o -c $(ALL_CFLAGS) '-DGIT_EXEC_PATH="$(gitexecdir_SQ)"' $<

http.o: http.c
	$(CC) -o $*.o -c $(ALL_CFLAGS) -DGIT_USER_AGENT='"git/$(GIT_VERSION)"' $<

ifdef NO_EXPAT
http-fetch.o: http-fetch.c
	$(CC) -o $*.o -c $(ALL_CFLAGS) -DNO_EXPAT $<
endif

git-%$X: %.o $(GITLIBS)
	$(CC) $(ALL_CFLAGS) -o $@ $(ALL_LDFLAGS) $(filter %.o,$^) $(LIBS)

$(SIMPLE_PROGRAMS) : $(LIB_FILE)
$(SIMPLE_PROGRAMS) : git-%$X : %.o
	$(CC) $(ALL_CFLAGS) -o $@ $(ALL_LDFLAGS) $(filter %.o,$^) \
		$(LIB_FILE) $(SIMPLE_LIB)

git-mailinfo$X: mailinfo.o $(LIB_FILE)
	$(CC) $(ALL_CFLAGS) -o $@ $(ALL_LDFLAGS) $(filter %.o,$^) \
		$(LIB_FILE) $(SIMPLE_LIB) $(LIB_4_ICONV)

git-local-fetch$X: fetch.o
git-ssh-fetch$X: rsh.o fetch.o
git-ssh-upload$X: rsh.o
git-ssh-pull$X: rsh.o fetch.o
git-ssh-push$X: rsh.o

git-imap-send$X: imap-send.o $(LIB_FILE)

git-http-fetch$X: fetch.o http.o http-fetch.o $(LIB_FILE)
	$(CC) $(ALL_CFLAGS) -o $@ $(ALL_LDFLAGS) $(filter %.o,$^) \
		$(LIBS) $(CURL_LIBCURL) $(EXPAT_LIBEXPAT)

git-http-push$X: revision.o http.o http-push.o $(LIB_FILE)
	$(CC) $(ALL_CFLAGS) -o $@ $(ALL_LDFLAGS) $(filter %.o,$^) \
		$(LIBS) $(CURL_LIBCURL) $(EXPAT_LIBEXPAT)

git-rev-list$X: rev-list.o $(LIB_FILE)
	$(CC) $(ALL_CFLAGS) -o $@ $(ALL_LDFLAGS) $(filter %.o,$^) \
		$(LIBS) $(OPENSSL_LIBSSL)

init-db.o: init-db.c
	$(CC) -c $(ALL_CFLAGS) \
		-DDEFAULT_GIT_TEMPLATE_DIR='"$(template_dir_SQ)"' $*.c

$(LIB_OBJS) $(BUILTIN_OBJS): $(LIB_H)
$(patsubst git-%$X,%.o,$(PROGRAMS)): $(GITLIBS)
$(DIFF_OBJS): diffcore.h

$(LIB_FILE): $(LIB_OBJS)
	rm -f $@ && $(AR) rcs $@ $(LIB_OBJS)

XDIFF_OBJS=xdiff/xdiffi.o xdiff/xprepare.o xdiff/xutils.o xdiff/xemit.o

$(XDIFF_LIB): $(XDIFF_OBJS)
	rm -f $@ && $(AR) rcs $@ $(XDIFF_OBJS)


doc:
	$(MAKE) -C Documentation all

TAGS:
	rm -f TAGS
	find . -name '*.[hcS]' -print | xargs etags -a

tags:
	rm -f tags
	find . -name '*.[hcS]' -print | xargs ctags -a

### Testing rules

# GNU make supports exporting all variables by "export" without parameters.
# However, the environment gets quite big, and some programs have problems
# with that.

export NO_PYTHON

test: all
	$(MAKE) -C t/ all

test-date$X: test-date.c date.o ctype.o
	$(CC) $(ALL_CFLAGS) -o $@ $(ALL_LDFLAGS) test-date.c date.o ctype.o

test-delta$X: test-delta.c diff-delta.o patch-delta.o
	$(CC) $(ALL_CFLAGS) -o $@ $(ALL_LDFLAGS) $^

test-dump-cache-tree$X: dump-cache-tree.o $(GITLIBS)
	$(CC) $(ALL_CFLAGS) -o $@ $(ALL_LDFLAGS) $(filter %.o,$^) $(LIBS)

check:
	for i in *.c; do sparse $(ALL_CFLAGS) $(SPARSE_FLAGS) $$i || exit; done



### Installation rules

install: all
	$(INSTALL) -d -m755 '$(DESTDIR_SQ)$(bindir_SQ)'
	$(INSTALL) -d -m755 '$(DESTDIR_SQ)$(gitexecdir_SQ)'
	$(INSTALL) $(ALL_PROGRAMS) '$(DESTDIR_SQ)$(gitexecdir_SQ)'
	$(INSTALL) git$X gitk '$(DESTDIR_SQ)$(bindir_SQ)'
	$(MAKE) -C templates install
	$(INSTALL) -d -m755 '$(DESTDIR_SQ)$(GIT_PYTHON_DIR_SQ)'
	$(INSTALL) $(PYMODULES) '$(DESTDIR_SQ)$(GIT_PYTHON_DIR_SQ)'
	$(foreach p,$(BUILT_INS), rm -f '$(DESTDIR_SQ)$(bindir_SQ)/$p' && ln '$(DESTDIR_SQ)$(bindir_SQ)/git$X' '$(DESTDIR_SQ)$(bindir_SQ)/$p' ;)

install-doc:
	$(MAKE) -C Documentation install




### Maintainer's dist rules

git.spec: git.spec.in
	sed -e 's/@@VERSION@@/$(GIT_VERSION)/g' < $< > $@

GIT_TARNAME=git-$(GIT_VERSION)
dist: git.spec git-tar-tree
	./git-tar-tree HEAD $(GIT_TARNAME) > $(GIT_TARNAME).tar
	@mkdir -p $(GIT_TARNAME)
	@cp git.spec $(GIT_TARNAME)
	@echo $(GIT_VERSION) > $(GIT_TARNAME)/version
	$(TAR) rf $(GIT_TARNAME).tar \
		$(GIT_TARNAME)/git.spec $(GIT_TARNAME)/version
	@rm -rf $(GIT_TARNAME)
	gzip -f -9 $(GIT_TARNAME).tar

rpm: dist
	$(RPMBUILD) -ta $(GIT_TARNAME).tar.gz

### Cleaning rules

clean:
	rm -f *.o mozilla-sha1/*.o arm/*.o ppc/*.o compat/*.o xdiff/*.o \
		$(LIB_FILE) $(XDIFF_LIB)
	rm -f $(ALL_PROGRAMS) $(BUILT_INS) git$X
	rm -f *.spec *.pyc *.pyo */*.pyc */*.pyo common-cmds.h TAGS tags
	rm -rf $(GIT_TARNAME)
	rm -f $(GIT_TARNAME).tar.gz git-core_$(GIT_VERSION)-*.tar.gz
	$(MAKE) -C Documentation/ clean
	$(MAKE) -C templates clean
	$(MAKE) -C t/ clean
	rm -f GIT-VERSION-FILE

.PHONY: all install clean strip
.PHONY: .FORCE-GIT-VERSION-FILE TAGS tags

### Check documentation
#
check-docs::
	@for v in $(ALL_PROGRAMS) $(BUILT_INS) git$X gitk; \
	do \
		case "$$v" in \
		git-merge-octopus | git-merge-ours | git-merge-recursive | \
		git-merge-resolve | git-merge-stupid | \
		git-ssh-pull | git-ssh-push ) continue ;; \
		esac ; \
		test -f "Documentation/$$v.txt" || \
		echo "no doc: $$v"; \
		grep -q "^gitlink:$$v\[[0-9]\]::" Documentation/git.txt || \
		case "$$v" in \
		git) ;; \
		*) echo "no link: $$v";; \
		esac ; \
	done | sort
<|MERGE_RESOLUTION|>--- conflicted
+++ resolved
@@ -167,13 +167,8 @@
 	git-name-rev$X git-pack-redundant$X git-repo-config$X git-var$X \
 	git-describe$X git-merge-tree$X git-blame$X git-imap-send$X
 
-<<<<<<< HEAD
 BUILT_INS = git-log$X git-whatchanged$X git-show$X \
-	git-count-objects$X git-diff$X
-=======
-BUILT_INS = git-log$X \
-	git-push$X
->>>>>>> 54eb2d3f
+	git-count-objects$X git-diff$X git-push$X
 
 # what 'all' will build and 'install' will install, in gitexecdir
 ALL_PROGRAMS = $(PROGRAMS) $(SIMPLE_PROGRAMS) $(SCRIPTS)
