/*
 * Copyright (C) 2005 Junio C Hamano
 */
#include "cache.h"
<<<<<<< HEAD
#include "numparse.h"
=======
#include "tempfile.h"
>>>>>>> f1336752
#include "quote.h"
#include "diff.h"
#include "diffcore.h"
#include "delta.h"
#include "xdiff-interface.h"
#include "color.h"
#include "attr.h"
#include "run-command.h"
#include "utf8.h"
#include "userdiff.h"
#include "sigchain.h"
#include "submodule-config.h"
#include "submodule.h"
#include "ll-merge.h"
#include "string-list.h"
#include "argv-array.h"

#ifdef NO_FAST_WORKING_DIRECTORY
#define FAST_WORKING_DIRECTORY 0
#else
#define FAST_WORKING_DIRECTORY 1
#endif

static int diff_detect_rename_default;
static int diff_rename_limit_default = 400;
static int diff_suppress_blank_empty;
static int diff_use_color_default = -1;
static int diff_context_default = 3;
static const char *diff_word_regex_cfg;
static const char *external_diff_cmd_cfg;
static const char *diff_order_file_cfg;
int diff_auto_refresh_index = 1;
static int diff_mnemonic_prefix;
static int diff_no_prefix;
static int diff_stat_graph_width;
static int diff_dirstat_permille_default = 30;
static struct diff_options default_diff_options;
static long diff_algorithm;

static char diff_colors[][COLOR_MAXLEN] = {
	GIT_COLOR_RESET,
	GIT_COLOR_NORMAL,	/* CONTEXT */
	GIT_COLOR_BOLD,		/* METAINFO */
	GIT_COLOR_CYAN,		/* FRAGINFO */
	GIT_COLOR_RED,		/* OLD */
	GIT_COLOR_GREEN,	/* NEW */
	GIT_COLOR_YELLOW,	/* COMMIT */
	GIT_COLOR_BG_RED,	/* WHITESPACE */
	GIT_COLOR_NORMAL,	/* FUNCINFO */
};

static int parse_diff_color_slot(const char *var)
{
	if (!strcasecmp(var, "context") || !strcasecmp(var, "plain"))
		return DIFF_CONTEXT;
	if (!strcasecmp(var, "meta"))
		return DIFF_METAINFO;
	if (!strcasecmp(var, "frag"))
		return DIFF_FRAGINFO;
	if (!strcasecmp(var, "old"))
		return DIFF_FILE_OLD;
	if (!strcasecmp(var, "new"))
		return DIFF_FILE_NEW;
	if (!strcasecmp(var, "commit"))
		return DIFF_COMMIT;
	if (!strcasecmp(var, "whitespace"))
		return DIFF_WHITESPACE;
	if (!strcasecmp(var, "func"))
		return DIFF_FUNCINFO;
	return -1;
}

static int parse_dirstat_params(struct diff_options *options, const char *params_string,
				struct strbuf *errmsg)
{
	char *params_copy = xstrdup(params_string);
	struct string_list params = STRING_LIST_INIT_NODUP;
	int ret = 0;
	int i;

	if (*params_copy)
		string_list_split_in_place(&params, params_copy, ',', -1);
	for (i = 0; i < params.nr; i++) {
		const char *p = params.items[i].string;
		if (!strcmp(p, "changes")) {
			DIFF_OPT_CLR(options, DIRSTAT_BY_LINE);
			DIFF_OPT_CLR(options, DIRSTAT_BY_FILE);
		} else if (!strcmp(p, "lines")) {
			DIFF_OPT_SET(options, DIRSTAT_BY_LINE);
			DIFF_OPT_CLR(options, DIRSTAT_BY_FILE);
		} else if (!strcmp(p, "files")) {
			DIFF_OPT_CLR(options, DIRSTAT_BY_LINE);
			DIFF_OPT_SET(options, DIRSTAT_BY_FILE);
		} else if (!strcmp(p, "noncumulative")) {
			DIFF_OPT_CLR(options, DIRSTAT_CUMULATIVE);
		} else if (!strcmp(p, "cumulative")) {
			DIFF_OPT_SET(options, DIRSTAT_CUMULATIVE);
		} else if (isdigit(*p)) {
			char *end;
			int permille = strtoul(p, &end, 10) * 10;
			if (*end == '.' && isdigit(*++end)) {
				/* only use first digit */
				permille += *end - '0';
				/* .. and ignore any further digits */
				while (isdigit(*++end))
					; /* nothing */
			}
			if (!*end)
				options->dirstat_permille = permille;
			else {
				strbuf_addf(errmsg, _("  Failed to parse dirstat cut-off percentage '%s'\n"),
					    p);
				ret++;
			}
		} else {
			strbuf_addf(errmsg, _("  Unknown dirstat parameter '%s'\n"), p);
			ret++;
		}

	}
	string_list_clear(&params, 0);
	free(params_copy);
	return ret;
}

static int parse_submodule_params(struct diff_options *options, const char *value)
{
	if (!strcmp(value, "log"))
		DIFF_OPT_SET(options, SUBMODULE_LOG);
	else if (!strcmp(value, "short"))
		DIFF_OPT_CLR(options, SUBMODULE_LOG);
	else
		return -1;
	return 0;
}

static int git_config_rename(const char *var, const char *value)
{
	if (!value)
		return DIFF_DETECT_RENAME;
	if (!strcasecmp(value, "copies") || !strcasecmp(value, "copy"))
		return  DIFF_DETECT_COPY;
	return git_config_bool(var,value) ? DIFF_DETECT_RENAME : 0;
}

long parse_algorithm_value(const char *value)
{
	if (!value)
		return -1;
	else if (!strcasecmp(value, "myers") || !strcasecmp(value, "default"))
		return 0;
	else if (!strcasecmp(value, "minimal"))
		return XDF_NEED_MINIMAL;
	else if (!strcasecmp(value, "patience"))
		return XDF_PATIENCE_DIFF;
	else if (!strcasecmp(value, "histogram"))
		return XDF_HISTOGRAM_DIFF;
	return -1;
}

/*
 * These are to give UI layer defaults.
 * The core-level commands such as git-diff-files should
 * never be affected by the setting of diff.renames
 * the user happens to have in the configuration file.
 */
int git_diff_ui_config(const char *var, const char *value, void *cb)
{
	if (!strcmp(var, "diff.color") || !strcmp(var, "color.diff")) {
		diff_use_color_default = git_config_colorbool(var, value);
		return 0;
	}
	if (!strcmp(var, "diff.context")) {
		diff_context_default = git_config_int(var, value);
		if (diff_context_default < 0)
			return -1;
		return 0;
	}
	if (!strcmp(var, "diff.renames")) {
		diff_detect_rename_default = git_config_rename(var, value);
		return 0;
	}
	if (!strcmp(var, "diff.autorefreshindex")) {
		diff_auto_refresh_index = git_config_bool(var, value);
		return 0;
	}
	if (!strcmp(var, "diff.mnemonicprefix")) {
		diff_mnemonic_prefix = git_config_bool(var, value);
		return 0;
	}
	if (!strcmp(var, "diff.noprefix")) {
		diff_no_prefix = git_config_bool(var, value);
		return 0;
	}
	if (!strcmp(var, "diff.statgraphwidth")) {
		diff_stat_graph_width = git_config_int(var, value);
		return 0;
	}
	if (!strcmp(var, "diff.external"))
		return git_config_string(&external_diff_cmd_cfg, var, value);
	if (!strcmp(var, "diff.wordregex"))
		return git_config_string(&diff_word_regex_cfg, var, value);
	if (!strcmp(var, "diff.orderfile"))
		return git_config_pathname(&diff_order_file_cfg, var, value);

	if (!strcmp(var, "diff.ignoresubmodules"))
		handle_ignore_submodules_arg(&default_diff_options, value);

	if (!strcmp(var, "diff.submodule")) {
		if (parse_submodule_params(&default_diff_options, value))
			warning(_("Unknown value for 'diff.submodule' config variable: '%s'"),
				value);
		return 0;
	}

	if (!strcmp(var, "diff.algorithm")) {
		diff_algorithm = parse_algorithm_value(value);
		if (diff_algorithm < 0)
			return -1;
		return 0;
	}

	if (git_color_config(var, value, cb) < 0)
		return -1;

	return git_diff_basic_config(var, value, cb);
}

int git_diff_basic_config(const char *var, const char *value, void *cb)
{
	const char *name;

	if (!strcmp(var, "diff.renamelimit")) {
		diff_rename_limit_default = git_config_int(var, value);
		return 0;
	}

	if (userdiff_config(var, value) < 0)
		return -1;

	if (skip_prefix(var, "diff.color.", &name) ||
	    skip_prefix(var, "color.diff.", &name)) {
		int slot = parse_diff_color_slot(name);
		if (slot < 0)
			return 0;
		if (!value)
			return config_error_nonbool(var);
		return color_parse(value, diff_colors[slot]);
	}

	/* like GNU diff's --suppress-blank-empty option  */
	if (!strcmp(var, "diff.suppressblankempty") ||
			/* for backwards compatibility */
			!strcmp(var, "diff.suppress-blank-empty")) {
		diff_suppress_blank_empty = git_config_bool(var, value);
		return 0;
	}

	if (!strcmp(var, "diff.dirstat")) {
		struct strbuf errmsg = STRBUF_INIT;
		default_diff_options.dirstat_permille = diff_dirstat_permille_default;
		if (parse_dirstat_params(&default_diff_options, value, &errmsg))
			warning(_("Found errors in 'diff.dirstat' config variable:\n%s"),
				errmsg.buf);
		strbuf_release(&errmsg);
		diff_dirstat_permille_default = default_diff_options.dirstat_permille;
		return 0;
	}

	if (starts_with(var, "submodule."))
		return parse_submodule_config_option(var, value);

	return git_default_config(var, value, cb);
}

static char *quote_two(const char *one, const char *two)
{
	int need_one = quote_c_style(one, NULL, NULL, 1);
	int need_two = quote_c_style(two, NULL, NULL, 1);
	struct strbuf res = STRBUF_INIT;

	if (need_one + need_two) {
		strbuf_addch(&res, '"');
		quote_c_style(one, &res, NULL, 1);
		quote_c_style(two, &res, NULL, 1);
		strbuf_addch(&res, '"');
	} else {
		strbuf_addstr(&res, one);
		strbuf_addstr(&res, two);
	}
	return strbuf_detach(&res, NULL);
}

static const char *external_diff(void)
{
	static const char *external_diff_cmd = NULL;
	static int done_preparing = 0;

	if (done_preparing)
		return external_diff_cmd;
	external_diff_cmd = getenv("GIT_EXTERNAL_DIFF");
	if (!external_diff_cmd)
		external_diff_cmd = external_diff_cmd_cfg;
	done_preparing = 1;
	return external_diff_cmd;
}

static struct diff_tempfile {
	const char *name; /* filename external diff should read from */
	char hex[41];
	char mode[10];
	struct tempfile tempfile;
} diff_temp[2];

typedef unsigned long (*sane_truncate_fn)(char *line, unsigned long len);

struct emit_callback {
	int color_diff;
	unsigned ws_rule;
	int blank_at_eof_in_preimage;
	int blank_at_eof_in_postimage;
	int lno_in_preimage;
	int lno_in_postimage;
	sane_truncate_fn truncate;
	const char **label_path;
	struct diff_words_data *diff_words;
	struct diff_options *opt;
	int *found_changesp;
	struct strbuf *header;
};

static int count_lines(const char *data, int size)
{
	int count, ch, completely_empty = 1, nl_just_seen = 0;
	count = 0;
	while (0 < size--) {
		ch = *data++;
		if (ch == '\n') {
			count++;
			nl_just_seen = 1;
			completely_empty = 0;
		}
		else {
			nl_just_seen = 0;
			completely_empty = 0;
		}
	}
	if (completely_empty)
		return 0;
	if (!nl_just_seen)
		count++; /* no trailing newline */
	return count;
}

static int fill_mmfile(mmfile_t *mf, struct diff_filespec *one)
{
	if (!DIFF_FILE_VALID(one)) {
		mf->ptr = (char *)""; /* does not matter */
		mf->size = 0;
		return 0;
	}
	else if (diff_populate_filespec(one, 0))
		return -1;

	mf->ptr = one->data;
	mf->size = one->size;
	return 0;
}

/* like fill_mmfile, but only for size, so we can avoid retrieving blob */
static unsigned long diff_filespec_size(struct diff_filespec *one)
{
	if (!DIFF_FILE_VALID(one))
		return 0;
	diff_populate_filespec(one, CHECK_SIZE_ONLY);
	return one->size;
}

static int count_trailing_blank(mmfile_t *mf, unsigned ws_rule)
{
	char *ptr = mf->ptr;
	long size = mf->size;
	int cnt = 0;

	if (!size)
		return cnt;
	ptr += size - 1; /* pointing at the very end */
	if (*ptr != '\n')
		; /* incomplete line */
	else
		ptr--; /* skip the last LF */
	while (mf->ptr < ptr) {
		char *prev_eol;
		for (prev_eol = ptr; mf->ptr <= prev_eol; prev_eol--)
			if (*prev_eol == '\n')
				break;
		if (!ws_blank_line(prev_eol + 1, ptr - prev_eol, ws_rule))
			break;
		cnt++;
		ptr = prev_eol - 1;
	}
	return cnt;
}

static void check_blank_at_eof(mmfile_t *mf1, mmfile_t *mf2,
			       struct emit_callback *ecbdata)
{
	int l1, l2, at;
	unsigned ws_rule = ecbdata->ws_rule;
	l1 = count_trailing_blank(mf1, ws_rule);
	l2 = count_trailing_blank(mf2, ws_rule);
	if (l2 <= l1) {
		ecbdata->blank_at_eof_in_preimage = 0;
		ecbdata->blank_at_eof_in_postimage = 0;
		return;
	}
	at = count_lines(mf1->ptr, mf1->size);
	ecbdata->blank_at_eof_in_preimage = (at - l1) + 1;

	at = count_lines(mf2->ptr, mf2->size);
	ecbdata->blank_at_eof_in_postimage = (at - l2) + 1;
}

static void emit_line_0(struct diff_options *o, const char *set, const char *reset,
			int first, const char *line, int len)
{
	int has_trailing_newline, has_trailing_carriage_return;
	int nofirst;
	FILE *file = o->file;

	fputs(diff_line_prefix(o), file);

	if (len == 0) {
		has_trailing_newline = (first == '\n');
		has_trailing_carriage_return = (!has_trailing_newline &&
						(first == '\r'));
		nofirst = has_trailing_newline || has_trailing_carriage_return;
	} else {
		has_trailing_newline = (len > 0 && line[len-1] == '\n');
		if (has_trailing_newline)
			len--;
		has_trailing_carriage_return = (len > 0 && line[len-1] == '\r');
		if (has_trailing_carriage_return)
			len--;
		nofirst = 0;
	}

	if (len || !nofirst) {
		fputs(set, file);
		if (!nofirst)
			fputc(first, file);
		fwrite(line, len, 1, file);
		fputs(reset, file);
	}
	if (has_trailing_carriage_return)
		fputc('\r', file);
	if (has_trailing_newline)
		fputc('\n', file);
}

static void emit_line(struct diff_options *o, const char *set, const char *reset,
		      const char *line, int len)
{
	emit_line_0(o, set, reset, line[0], line+1, len-1);
}

static int new_blank_line_at_eof(struct emit_callback *ecbdata, const char *line, int len)
{
	if (!((ecbdata->ws_rule & WS_BLANK_AT_EOF) &&
	      ecbdata->blank_at_eof_in_preimage &&
	      ecbdata->blank_at_eof_in_postimage &&
	      ecbdata->blank_at_eof_in_preimage <= ecbdata->lno_in_preimage &&
	      ecbdata->blank_at_eof_in_postimage <= ecbdata->lno_in_postimage))
		return 0;
	return ws_blank_line(line, len, ecbdata->ws_rule);
}

static void emit_line_checked(const char *reset,
			      struct emit_callback *ecbdata,
			      const char *line, int len,
			      enum color_diff color,
			      unsigned ws_error_highlight,
			      char sign)
{
	const char *set = diff_get_color(ecbdata->color_diff, color);
	const char *ws = NULL;

	if (ecbdata->opt->ws_error_highlight & ws_error_highlight) {
		ws = diff_get_color(ecbdata->color_diff, DIFF_WHITESPACE);
		if (!*ws)
			ws = NULL;
	}

	if (!ws)
		emit_line_0(ecbdata->opt, set, reset, sign, line, len);
	else if (sign == '+' && new_blank_line_at_eof(ecbdata, line, len))
		/* Blank line at EOF - paint '+' as well */
		emit_line_0(ecbdata->opt, ws, reset, sign, line, len);
	else {
		/* Emit just the prefix, then the rest. */
		emit_line_0(ecbdata->opt, set, reset, sign, "", 0);
		ws_check_emit(line, len, ecbdata->ws_rule,
			      ecbdata->opt->file, set, reset, ws);
	}
}

static void emit_add_line(const char *reset,
			  struct emit_callback *ecbdata,
			  const char *line, int len)
{
	emit_line_checked(reset, ecbdata, line, len,
			  DIFF_FILE_NEW, WSEH_NEW, '+');
}

static void emit_del_line(const char *reset,
			  struct emit_callback *ecbdata,
			  const char *line, int len)
{
	emit_line_checked(reset, ecbdata, line, len,
			  DIFF_FILE_OLD, WSEH_OLD, '-');
}

static void emit_context_line(const char *reset,
			      struct emit_callback *ecbdata,
			      const char *line, int len)
{
	emit_line_checked(reset, ecbdata, line, len,
			  DIFF_CONTEXT, WSEH_CONTEXT, ' ');
}

static void emit_hunk_header(struct emit_callback *ecbdata,
			     const char *line, int len)
{
	const char *context = diff_get_color(ecbdata->color_diff, DIFF_CONTEXT);
	const char *frag = diff_get_color(ecbdata->color_diff, DIFF_FRAGINFO);
	const char *func = diff_get_color(ecbdata->color_diff, DIFF_FUNCINFO);
	const char *reset = diff_get_color(ecbdata->color_diff, DIFF_RESET);
	static const char atat[2] = { '@', '@' };
	const char *cp, *ep;
	struct strbuf msgbuf = STRBUF_INIT;
	int org_len = len;
	int i = 1;

	/*
	 * As a hunk header must begin with "@@ -<old>, +<new> @@",
	 * it always is at least 10 bytes long.
	 */
	if (len < 10 ||
	    memcmp(line, atat, 2) ||
	    !(ep = memmem(line + 2, len - 2, atat, 2))) {
		emit_line(ecbdata->opt, context, reset, line, len);
		return;
	}
	ep += 2; /* skip over @@ */

	/* The hunk header in fraginfo color */
	strbuf_addstr(&msgbuf, frag);
	strbuf_add(&msgbuf, line, ep - line);
	strbuf_addstr(&msgbuf, reset);

	/*
	 * trailing "\r\n"
	 */
	for ( ; i < 3; i++)
		if (line[len - i] == '\r' || line[len - i] == '\n')
			len--;

	/* blank before the func header */
	for (cp = ep; ep - line < len; ep++)
		if (*ep != ' ' && *ep != '\t')
			break;
	if (ep != cp) {
		strbuf_addstr(&msgbuf, context);
		strbuf_add(&msgbuf, cp, ep - cp);
		strbuf_addstr(&msgbuf, reset);
	}

	if (ep < line + len) {
		strbuf_addstr(&msgbuf, func);
		strbuf_add(&msgbuf, ep, line + len - ep);
		strbuf_addstr(&msgbuf, reset);
	}

	strbuf_add(&msgbuf, line + len, org_len - len);
	emit_line(ecbdata->opt, "", "", msgbuf.buf, msgbuf.len);
	strbuf_release(&msgbuf);
}

static struct diff_tempfile *claim_diff_tempfile(void) {
	int i;
	for (i = 0; i < ARRAY_SIZE(diff_temp); i++)
		if (!diff_temp[i].name)
			return diff_temp + i;
	die("BUG: diff is failing to clean up its tempfiles");
}

static void remove_tempfile(void)
{
	int i;
	for (i = 0; i < ARRAY_SIZE(diff_temp); i++) {
		if (diff_temp[i].tempfile.active)
			delete_tempfile(&diff_temp[i].tempfile);
		diff_temp[i].name = NULL;
	}
}

static void print_line_count(FILE *file, int count)
{
	switch (count) {
	case 0:
		fprintf(file, "0,0");
		break;
	case 1:
		fprintf(file, "1");
		break;
	default:
		fprintf(file, "1,%d", count);
		break;
	}
}

static void emit_rewrite_lines(struct emit_callback *ecb,
			       int prefix, const char *data, int size)
{
	const char *endp = NULL;
	static const char *nneof = " No newline at end of file\n";
	const char *reset = diff_get_color(ecb->color_diff, DIFF_RESET);

	while (0 < size) {
		int len;

		endp = memchr(data, '\n', size);
		len = endp ? (endp - data + 1) : size;
		if (prefix != '+') {
			ecb->lno_in_preimage++;
			emit_del_line(reset, ecb, data, len);
		} else {
			ecb->lno_in_postimage++;
			emit_add_line(reset, ecb, data, len);
		}
		size -= len;
		data += len;
	}
	if (!endp) {
		const char *context = diff_get_color(ecb->color_diff,
						     DIFF_CONTEXT);
		putc('\n', ecb->opt->file);
		emit_line_0(ecb->opt, context, reset, '\\',
			    nneof, strlen(nneof));
	}
}

static void emit_rewrite_diff(const char *name_a,
			      const char *name_b,
			      struct diff_filespec *one,
			      struct diff_filespec *two,
			      struct userdiff_driver *textconv_one,
			      struct userdiff_driver *textconv_two,
			      struct diff_options *o)
{
	int lc_a, lc_b;
	const char *name_a_tab, *name_b_tab;
	const char *metainfo = diff_get_color(o->use_color, DIFF_METAINFO);
	const char *fraginfo = diff_get_color(o->use_color, DIFF_FRAGINFO);
	const char *reset = diff_get_color(o->use_color, DIFF_RESET);
	static struct strbuf a_name = STRBUF_INIT, b_name = STRBUF_INIT;
	const char *a_prefix, *b_prefix;
	char *data_one, *data_two;
	size_t size_one, size_two;
	struct emit_callback ecbdata;
	const char *line_prefix = diff_line_prefix(o);

	if (diff_mnemonic_prefix && DIFF_OPT_TST(o, REVERSE_DIFF)) {
		a_prefix = o->b_prefix;
		b_prefix = o->a_prefix;
	} else {
		a_prefix = o->a_prefix;
		b_prefix = o->b_prefix;
	}

	name_a += (*name_a == '/');
	name_b += (*name_b == '/');
	name_a_tab = strchr(name_a, ' ') ? "\t" : "";
	name_b_tab = strchr(name_b, ' ') ? "\t" : "";

	strbuf_reset(&a_name);
	strbuf_reset(&b_name);
	quote_two_c_style(&a_name, a_prefix, name_a, 0);
	quote_two_c_style(&b_name, b_prefix, name_b, 0);

	size_one = fill_textconv(textconv_one, one, &data_one);
	size_two = fill_textconv(textconv_two, two, &data_two);

	memset(&ecbdata, 0, sizeof(ecbdata));
	ecbdata.color_diff = want_color(o->use_color);
	ecbdata.found_changesp = &o->found_changes;
	ecbdata.ws_rule = whitespace_rule(name_b);
	ecbdata.opt = o;
	if (ecbdata.ws_rule & WS_BLANK_AT_EOF) {
		mmfile_t mf1, mf2;
		mf1.ptr = (char *)data_one;
		mf2.ptr = (char *)data_two;
		mf1.size = size_one;
		mf2.size = size_two;
		check_blank_at_eof(&mf1, &mf2, &ecbdata);
	}
	ecbdata.lno_in_preimage = 1;
	ecbdata.lno_in_postimage = 1;

	lc_a = count_lines(data_one, size_one);
	lc_b = count_lines(data_two, size_two);
	fprintf(o->file,
		"%s%s--- %s%s%s\n%s%s+++ %s%s%s\n%s%s@@ -",
		line_prefix, metainfo, a_name.buf, name_a_tab, reset,
		line_prefix, metainfo, b_name.buf, name_b_tab, reset,
		line_prefix, fraginfo);
	if (!o->irreversible_delete)
		print_line_count(o->file, lc_a);
	else
		fprintf(o->file, "?,?");
	fprintf(o->file, " +");
	print_line_count(o->file, lc_b);
	fprintf(o->file, " @@%s\n", reset);
	if (lc_a && !o->irreversible_delete)
		emit_rewrite_lines(&ecbdata, '-', data_one, size_one);
	if (lc_b)
		emit_rewrite_lines(&ecbdata, '+', data_two, size_two);
	if (textconv_one)
		free((char *)data_one);
	if (textconv_two)
		free((char *)data_two);
}

struct diff_words_buffer {
	mmfile_t text;
	long alloc;
	struct diff_words_orig {
		const char *begin, *end;
	} *orig;
	int orig_nr, orig_alloc;
};

static void diff_words_append(char *line, unsigned long len,
		struct diff_words_buffer *buffer)
{
	ALLOC_GROW(buffer->text.ptr, buffer->text.size + len, buffer->alloc);
	line++;
	len--;
	memcpy(buffer->text.ptr + buffer->text.size, line, len);
	buffer->text.size += len;
	buffer->text.ptr[buffer->text.size] = '\0';
}

struct diff_words_style_elem {
	const char *prefix;
	const char *suffix;
	const char *color; /* NULL; filled in by the setup code if
			    * color is enabled */
};

struct diff_words_style {
	enum diff_words_type type;
	struct diff_words_style_elem new, old, ctx;
	const char *newline;
};

static struct diff_words_style diff_words_styles[] = {
	{ DIFF_WORDS_PORCELAIN, {"+", "\n"}, {"-", "\n"}, {" ", "\n"}, "~\n" },
	{ DIFF_WORDS_PLAIN, {"{+", "+}"}, {"[-", "-]"}, {"", ""}, "\n" },
	{ DIFF_WORDS_COLOR, {"", ""}, {"", ""}, {"", ""}, "\n" }
};

struct diff_words_data {
	struct diff_words_buffer minus, plus;
	const char *current_plus;
	int last_minus;
	struct diff_options *opt;
	regex_t *word_regex;
	enum diff_words_type type;
	struct diff_words_style *style;
};

static int fn_out_diff_words_write_helper(FILE *fp,
					  struct diff_words_style_elem *st_el,
					  const char *newline,
					  size_t count, const char *buf,
					  const char *line_prefix)
{
	int print = 0;

	while (count) {
		char *p = memchr(buf, '\n', count);
		if (print)
			fputs(line_prefix, fp);
		if (p != buf) {
			if (st_el->color && fputs(st_el->color, fp) < 0)
				return -1;
			if (fputs(st_el->prefix, fp) < 0 ||
			    fwrite(buf, p ? p - buf : count, 1, fp) != 1 ||
			    fputs(st_el->suffix, fp) < 0)
				return -1;
			if (st_el->color && *st_el->color
			    && fputs(GIT_COLOR_RESET, fp) < 0)
				return -1;
		}
		if (!p)
			return 0;
		if (fputs(newline, fp) < 0)
			return -1;
		count -= p + 1 - buf;
		buf = p + 1;
		print = 1;
	}
	return 0;
}

/*
 * '--color-words' algorithm can be described as:
 *
 *   1. collect a the minus/plus lines of a diff hunk, divided into
 *      minus-lines and plus-lines;
 *
 *   2. break both minus-lines and plus-lines into words and
 *      place them into two mmfile_t with one word for each line;
 *
 *   3. use xdiff to run diff on the two mmfile_t to get the words level diff;
 *
 * And for the common parts of the both file, we output the plus side text.
 * diff_words->current_plus is used to trace the current position of the plus file
 * which printed. diff_words->last_minus is used to trace the last minus word
 * printed.
 *
 * For '--graph' to work with '--color-words', we need to output the graph prefix
 * on each line of color words output. Generally, there are two conditions on
 * which we should output the prefix.
 *
 *   1. diff_words->last_minus == 0 &&
 *      diff_words->current_plus == diff_words->plus.text.ptr
 *
 *      that is: the plus text must start as a new line, and if there is no minus
 *      word printed, a graph prefix must be printed.
 *
 *   2. diff_words->current_plus > diff_words->plus.text.ptr &&
 *      *(diff_words->current_plus - 1) == '\n'
 *
 *      that is: a graph prefix must be printed following a '\n'
 */
static int color_words_output_graph_prefix(struct diff_words_data *diff_words)
{
	if ((diff_words->last_minus == 0 &&
		diff_words->current_plus == diff_words->plus.text.ptr) ||
		(diff_words->current_plus > diff_words->plus.text.ptr &&
		*(diff_words->current_plus - 1) == '\n')) {
		return 1;
	} else {
		return 0;
	}
}

static void fn_out_diff_words_aux(void *priv, char *line, unsigned long len)
{
	struct diff_words_data *diff_words = priv;
	struct diff_words_style *style = diff_words->style;
	int minus_first, minus_len, plus_first, plus_len;
	const char *minus_begin, *minus_end, *plus_begin, *plus_end;
	struct diff_options *opt = diff_words->opt;
	const char *line_prefix;

	if (line[0] != '@' || parse_hunk_header(line, len,
			&minus_first, &minus_len, &plus_first, &plus_len))
		return;

	assert(opt);
	line_prefix = diff_line_prefix(opt);

	/* POSIX requires that first be decremented by one if len == 0... */
	if (minus_len) {
		minus_begin = diff_words->minus.orig[minus_first].begin;
		minus_end =
			diff_words->minus.orig[minus_first + minus_len - 1].end;
	} else
		minus_begin = minus_end =
			diff_words->minus.orig[minus_first].end;

	if (plus_len) {
		plus_begin = diff_words->plus.orig[plus_first].begin;
		plus_end = diff_words->plus.orig[plus_first + plus_len - 1].end;
	} else
		plus_begin = plus_end = diff_words->plus.orig[plus_first].end;

	if (color_words_output_graph_prefix(diff_words)) {
		fputs(line_prefix, diff_words->opt->file);
	}
	if (diff_words->current_plus != plus_begin) {
		fn_out_diff_words_write_helper(diff_words->opt->file,
				&style->ctx, style->newline,
				plus_begin - diff_words->current_plus,
				diff_words->current_plus, line_prefix);
		if (*(plus_begin - 1) == '\n')
			fputs(line_prefix, diff_words->opt->file);
	}
	if (minus_begin != minus_end) {
		fn_out_diff_words_write_helper(diff_words->opt->file,
				&style->old, style->newline,
				minus_end - minus_begin, minus_begin,
				line_prefix);
	}
	if (plus_begin != plus_end) {
		fn_out_diff_words_write_helper(diff_words->opt->file,
				&style->new, style->newline,
				plus_end - plus_begin, plus_begin,
				line_prefix);
	}

	diff_words->current_plus = plus_end;
	diff_words->last_minus = minus_first;
}

/* This function starts looking at *begin, and returns 0 iff a word was found. */
static int find_word_boundaries(mmfile_t *buffer, regex_t *word_regex,
		int *begin, int *end)
{
	if (word_regex && *begin < buffer->size) {
		regmatch_t match[1];
		if (!regexec(word_regex, buffer->ptr + *begin, 1, match, 0)) {
			char *p = memchr(buffer->ptr + *begin + match[0].rm_so,
					'\n', match[0].rm_eo - match[0].rm_so);
			*end = p ? p - buffer->ptr : match[0].rm_eo + *begin;
			*begin += match[0].rm_so;
			return *begin >= *end;
		}
		return -1;
	}

	/* find the next word */
	while (*begin < buffer->size && isspace(buffer->ptr[*begin]))
		(*begin)++;
	if (*begin >= buffer->size)
		return -1;

	/* find the end of the word */
	*end = *begin + 1;
	while (*end < buffer->size && !isspace(buffer->ptr[*end]))
		(*end)++;

	return 0;
}

/*
 * This function splits the words in buffer->text, stores the list with
 * newline separator into out, and saves the offsets of the original words
 * in buffer->orig.
 */
static void diff_words_fill(struct diff_words_buffer *buffer, mmfile_t *out,
		regex_t *word_regex)
{
	int i, j;
	long alloc = 0;

	out->size = 0;
	out->ptr = NULL;

	/* fake an empty "0th" word */
	ALLOC_GROW(buffer->orig, 1, buffer->orig_alloc);
	buffer->orig[0].begin = buffer->orig[0].end = buffer->text.ptr;
	buffer->orig_nr = 1;

	for (i = 0; i < buffer->text.size; i++) {
		if (find_word_boundaries(&buffer->text, word_regex, &i, &j))
			return;

		/* store original boundaries */
		ALLOC_GROW(buffer->orig, buffer->orig_nr + 1,
				buffer->orig_alloc);
		buffer->orig[buffer->orig_nr].begin = buffer->text.ptr + i;
		buffer->orig[buffer->orig_nr].end = buffer->text.ptr + j;
		buffer->orig_nr++;

		/* store one word */
		ALLOC_GROW(out->ptr, out->size + j - i + 1, alloc);
		memcpy(out->ptr + out->size, buffer->text.ptr + i, j - i);
		out->ptr[out->size + j - i] = '\n';
		out->size += j - i + 1;

		i = j - 1;
	}
}

/* this executes the word diff on the accumulated buffers */
static void diff_words_show(struct diff_words_data *diff_words)
{
	xpparam_t xpp;
	xdemitconf_t xecfg;
	mmfile_t minus, plus;
	struct diff_words_style *style = diff_words->style;

	struct diff_options *opt = diff_words->opt;
	const char *line_prefix;

	assert(opt);
	line_prefix = diff_line_prefix(opt);

	/* special case: only removal */
	if (!diff_words->plus.text.size) {
		fputs(line_prefix, diff_words->opt->file);
		fn_out_diff_words_write_helper(diff_words->opt->file,
			&style->old, style->newline,
			diff_words->minus.text.size,
			diff_words->minus.text.ptr, line_prefix);
		diff_words->minus.text.size = 0;
		return;
	}

	diff_words->current_plus = diff_words->plus.text.ptr;
	diff_words->last_minus = 0;

	memset(&xpp, 0, sizeof(xpp));
	memset(&xecfg, 0, sizeof(xecfg));
	diff_words_fill(&diff_words->minus, &minus, diff_words->word_regex);
	diff_words_fill(&diff_words->plus, &plus, diff_words->word_regex);
	xpp.flags = 0;
	/* as only the hunk header will be parsed, we need a 0-context */
	xecfg.ctxlen = 0;
	xdi_diff_outf(&minus, &plus, fn_out_diff_words_aux, diff_words,
		      &xpp, &xecfg);
	free(minus.ptr);
	free(plus.ptr);
	if (diff_words->current_plus != diff_words->plus.text.ptr +
			diff_words->plus.text.size) {
		if (color_words_output_graph_prefix(diff_words))
			fputs(line_prefix, diff_words->opt->file);
		fn_out_diff_words_write_helper(diff_words->opt->file,
			&style->ctx, style->newline,
			diff_words->plus.text.ptr + diff_words->plus.text.size
			- diff_words->current_plus, diff_words->current_plus,
			line_prefix);
	}
	diff_words->minus.text.size = diff_words->plus.text.size = 0;
}

/* In "color-words" mode, show word-diff of words accumulated in the buffer */
static void diff_words_flush(struct emit_callback *ecbdata)
{
	if (ecbdata->diff_words->minus.text.size ||
	    ecbdata->diff_words->plus.text.size)
		diff_words_show(ecbdata->diff_words);
}

static void diff_filespec_load_driver(struct diff_filespec *one)
{
	/* Use already-loaded driver */
	if (one->driver)
		return;

	if (S_ISREG(one->mode))
		one->driver = userdiff_find_by_path(one->path);

	/* Fallback to default settings */
	if (!one->driver)
		one->driver = userdiff_find_by_name("default");
}

static const char *userdiff_word_regex(struct diff_filespec *one)
{
	diff_filespec_load_driver(one);
	return one->driver->word_regex;
}

static void init_diff_words_data(struct emit_callback *ecbdata,
				 struct diff_options *orig_opts,
				 struct diff_filespec *one,
				 struct diff_filespec *two)
{
	int i;
	struct diff_options *o = xmalloc(sizeof(struct diff_options));
	memcpy(o, orig_opts, sizeof(struct diff_options));

	ecbdata->diff_words =
		xcalloc(1, sizeof(struct diff_words_data));
	ecbdata->diff_words->type = o->word_diff;
	ecbdata->diff_words->opt = o;
	if (!o->word_regex)
		o->word_regex = userdiff_word_regex(one);
	if (!o->word_regex)
		o->word_regex = userdiff_word_regex(two);
	if (!o->word_regex)
		o->word_regex = diff_word_regex_cfg;
	if (o->word_regex) {
		ecbdata->diff_words->word_regex = (regex_t *)
			xmalloc(sizeof(regex_t));
		if (regcomp(ecbdata->diff_words->word_regex,
			    o->word_regex,
			    REG_EXTENDED | REG_NEWLINE))
			die ("Invalid regular expression: %s",
			     o->word_regex);
	}
	for (i = 0; i < ARRAY_SIZE(diff_words_styles); i++) {
		if (o->word_diff == diff_words_styles[i].type) {
			ecbdata->diff_words->style =
				&diff_words_styles[i];
			break;
		}
	}
	if (want_color(o->use_color)) {
		struct diff_words_style *st = ecbdata->diff_words->style;
		st->old.color = diff_get_color_opt(o, DIFF_FILE_OLD);
		st->new.color = diff_get_color_opt(o, DIFF_FILE_NEW);
		st->ctx.color = diff_get_color_opt(o, DIFF_CONTEXT);
	}
}

static void free_diff_words_data(struct emit_callback *ecbdata)
{
	if (ecbdata->diff_words) {
		diff_words_flush(ecbdata);
		free (ecbdata->diff_words->opt);
		free (ecbdata->diff_words->minus.text.ptr);
		free (ecbdata->diff_words->minus.orig);
		free (ecbdata->diff_words->plus.text.ptr);
		free (ecbdata->diff_words->plus.orig);
		if (ecbdata->diff_words->word_regex) {
			regfree(ecbdata->diff_words->word_regex);
			free(ecbdata->diff_words->word_regex);
		}
		free(ecbdata->diff_words);
		ecbdata->diff_words = NULL;
	}
}

const char *diff_get_color(int diff_use_color, enum color_diff ix)
{
	if (want_color(diff_use_color))
		return diff_colors[ix];
	return "";
}

const char *diff_line_prefix(struct diff_options *opt)
{
	struct strbuf *msgbuf;
	if (!opt->output_prefix)
		return "";

	msgbuf = opt->output_prefix(opt, opt->output_prefix_data);
	return msgbuf->buf;
}

static unsigned long sane_truncate_line(struct emit_callback *ecb, char *line, unsigned long len)
{
	const char *cp;
	unsigned long allot;
	size_t l = len;

	if (ecb->truncate)
		return ecb->truncate(line, len);
	cp = line;
	allot = l;
	while (0 < l) {
		(void) utf8_width(&cp, &l);
		if (!cp)
			break; /* truncated in the middle? */
	}
	return allot - l;
}

static void find_lno(const char *line, struct emit_callback *ecbdata)
{
	const char *p;
	ecbdata->lno_in_preimage = 0;
	ecbdata->lno_in_postimage = 0;
	p = strchr(line, '-');
	if (!p)
		return; /* cannot happen */
	ecbdata->lno_in_preimage = strtol(p + 1, NULL, 10);
	p = strchr(p, '+');
	if (!p)
		return; /* cannot happen */
	ecbdata->lno_in_postimage = strtol(p + 1, NULL, 10);
}

static void fn_out_consume(void *priv, char *line, unsigned long len)
{
	struct emit_callback *ecbdata = priv;
	const char *meta = diff_get_color(ecbdata->color_diff, DIFF_METAINFO);
	const char *context = diff_get_color(ecbdata->color_diff, DIFF_CONTEXT);
	const char *reset = diff_get_color(ecbdata->color_diff, DIFF_RESET);
	struct diff_options *o = ecbdata->opt;
	const char *line_prefix = diff_line_prefix(o);

	if (ecbdata->header) {
		fprintf(ecbdata->opt->file, "%s", ecbdata->header->buf);
		strbuf_reset(ecbdata->header);
		ecbdata->header = NULL;
	}
	*(ecbdata->found_changesp) = 1;

	if (ecbdata->label_path[0]) {
		const char *name_a_tab, *name_b_tab;

		name_a_tab = strchr(ecbdata->label_path[0], ' ') ? "\t" : "";
		name_b_tab = strchr(ecbdata->label_path[1], ' ') ? "\t" : "";

		fprintf(ecbdata->opt->file, "%s%s--- %s%s%s\n",
			line_prefix, meta, ecbdata->label_path[0], reset, name_a_tab);
		fprintf(ecbdata->opt->file, "%s%s+++ %s%s%s\n",
			line_prefix, meta, ecbdata->label_path[1], reset, name_b_tab);
		ecbdata->label_path[0] = ecbdata->label_path[1] = NULL;
	}

	if (diff_suppress_blank_empty
	    && len == 2 && line[0] == ' ' && line[1] == '\n') {
		line[0] = '\n';
		len = 1;
	}

	if (line[0] == '@') {
		if (ecbdata->diff_words)
			diff_words_flush(ecbdata);
		len = sane_truncate_line(ecbdata, line, len);
		find_lno(line, ecbdata);
		emit_hunk_header(ecbdata, line, len);
		if (line[len-1] != '\n')
			putc('\n', ecbdata->opt->file);
		return;
	}

	if (len < 1) {
		emit_line(ecbdata->opt, reset, reset, line, len);
		if (ecbdata->diff_words
		    && ecbdata->diff_words->type == DIFF_WORDS_PORCELAIN)
			fputs("~\n", ecbdata->opt->file);
		return;
	}

	if (ecbdata->diff_words) {
		if (line[0] == '-') {
			diff_words_append(line, len,
					  &ecbdata->diff_words->minus);
			return;
		} else if (line[0] == '+') {
			diff_words_append(line, len,
					  &ecbdata->diff_words->plus);
			return;
		} else if (starts_with(line, "\\ ")) {
			/*
			 * Eat the "no newline at eof" marker as if we
			 * saw a "+" or "-" line with nothing on it,
			 * and return without diff_words_flush() to
			 * defer processing. If this is the end of
			 * preimage, more "+" lines may come after it.
			 */
			return;
		}
		diff_words_flush(ecbdata);
		if (ecbdata->diff_words->type == DIFF_WORDS_PORCELAIN) {
			emit_line(ecbdata->opt, context, reset, line, len);
			fputs("~\n", ecbdata->opt->file);
		} else {
			/*
			 * Skip the prefix character, if any.  With
			 * diff_suppress_blank_empty, there may be
			 * none.
			 */
			if (line[0] != '\n') {
			      line++;
			      len--;
			}
			emit_line(ecbdata->opt, context, reset, line, len);
		}
		return;
	}

	switch (line[0]) {
	case '+':
		ecbdata->lno_in_postimage++;
		emit_add_line(reset, ecbdata, line + 1, len - 1);
		break;
	case '-':
		ecbdata->lno_in_preimage++;
		emit_del_line(reset, ecbdata, line + 1, len - 1);
		break;
	case ' ':
		ecbdata->lno_in_postimage++;
		ecbdata->lno_in_preimage++;
		emit_context_line(reset, ecbdata, line + 1, len - 1);
		break;
	default:
		/* incomplete line at the end */
		ecbdata->lno_in_preimage++;
		emit_line(ecbdata->opt,
			  diff_get_color(ecbdata->color_diff, DIFF_CONTEXT),
			  reset, line, len);
		break;
	}
}

static char *pprint_rename(const char *a, const char *b)
{
	const char *old = a;
	const char *new = b;
	struct strbuf name = STRBUF_INIT;
	int pfx_length, sfx_length;
	int pfx_adjust_for_slash;
	int len_a = strlen(a);
	int len_b = strlen(b);
	int a_midlen, b_midlen;
	int qlen_a = quote_c_style(a, NULL, NULL, 0);
	int qlen_b = quote_c_style(b, NULL, NULL, 0);

	if (qlen_a || qlen_b) {
		quote_c_style(a, &name, NULL, 0);
		strbuf_addstr(&name, " => ");
		quote_c_style(b, &name, NULL, 0);
		return strbuf_detach(&name, NULL);
	}

	/* Find common prefix */
	pfx_length = 0;
	while (*old && *new && *old == *new) {
		if (*old == '/')
			pfx_length = old - a + 1;
		old++;
		new++;
	}

	/* Find common suffix */
	old = a + len_a;
	new = b + len_b;
	sfx_length = 0;
	/*
	 * If there is a common prefix, it must end in a slash.  In
	 * that case we let this loop run 1 into the prefix to see the
	 * same slash.
	 *
	 * If there is no common prefix, we cannot do this as it would
	 * underrun the input strings.
	 */
	pfx_adjust_for_slash = (pfx_length ? 1 : 0);
	while (a + pfx_length - pfx_adjust_for_slash <= old &&
	       b + pfx_length - pfx_adjust_for_slash <= new &&
	       *old == *new) {
		if (*old == '/')
			sfx_length = len_a - (old - a);
		old--;
		new--;
	}

	/*
	 * pfx{mid-a => mid-b}sfx
	 * {pfx-a => pfx-b}sfx
	 * pfx{sfx-a => sfx-b}
	 * name-a => name-b
	 */
	a_midlen = len_a - pfx_length - sfx_length;
	b_midlen = len_b - pfx_length - sfx_length;
	if (a_midlen < 0)
		a_midlen = 0;
	if (b_midlen < 0)
		b_midlen = 0;

	strbuf_grow(&name, pfx_length + a_midlen + b_midlen + sfx_length + 7);
	if (pfx_length + sfx_length) {
		strbuf_add(&name, a, pfx_length);
		strbuf_addch(&name, '{');
	}
	strbuf_add(&name, a + pfx_length, a_midlen);
	strbuf_addstr(&name, " => ");
	strbuf_add(&name, b + pfx_length, b_midlen);
	if (pfx_length + sfx_length) {
		strbuf_addch(&name, '}');
		strbuf_add(&name, a + len_a - sfx_length, sfx_length);
	}
	return strbuf_detach(&name, NULL);
}

struct diffstat_t {
	int nr;
	int alloc;
	struct diffstat_file {
		char *from_name;
		char *name;
		char *print_name;
		unsigned is_unmerged:1;
		unsigned is_binary:1;
		unsigned is_renamed:1;
		unsigned is_interesting:1;
		uintmax_t added, deleted;
	} **files;
};

static struct diffstat_file *diffstat_add(struct diffstat_t *diffstat,
					  const char *name_a,
					  const char *name_b)
{
	struct diffstat_file *x;
	x = xcalloc(1, sizeof(*x));
	ALLOC_GROW(diffstat->files, diffstat->nr + 1, diffstat->alloc);
	diffstat->files[diffstat->nr++] = x;
	if (name_b) {
		x->from_name = xstrdup(name_a);
		x->name = xstrdup(name_b);
		x->is_renamed = 1;
	}
	else {
		x->from_name = NULL;
		x->name = xstrdup(name_a);
	}
	return x;
}

static void diffstat_consume(void *priv, char *line, unsigned long len)
{
	struct diffstat_t *diffstat = priv;
	struct diffstat_file *x = diffstat->files[diffstat->nr - 1];

	if (line[0] == '+')
		x->added++;
	else if (line[0] == '-')
		x->deleted++;
}

const char mime_boundary_leader[] = "------------";

static int scale_linear(int it, int width, int max_change)
{
	if (!it)
		return 0;
	/*
	 * make sure that at least one '-' or '+' is printed if
	 * there is any change to this path. The easiest way is to
	 * scale linearly as if the alloted width is one column shorter
	 * than it is, and then add 1 to the result.
	 */
	return 1 + (it * (width - 1) / max_change);
}

static void show_name(FILE *file,
		      const char *prefix, const char *name, int len)
{
	fprintf(file, " %s%-*s |", prefix, len, name);
}

static void show_graph(FILE *file, char ch, int cnt, const char *set, const char *reset)
{
	if (cnt <= 0)
		return;
	fprintf(file, "%s", set);
	while (cnt--)
		putc(ch, file);
	fprintf(file, "%s", reset);
}

static void fill_print_name(struct diffstat_file *file)
{
	char *pname;

	if (file->print_name)
		return;

	if (!file->is_renamed) {
		struct strbuf buf = STRBUF_INIT;
		if (quote_c_style(file->name, &buf, NULL, 0)) {
			pname = strbuf_detach(&buf, NULL);
		} else {
			pname = file->name;
			strbuf_release(&buf);
		}
	} else {
		pname = pprint_rename(file->from_name, file->name);
	}
	file->print_name = pname;
}

int print_stat_summary(FILE *fp, int files, int insertions, int deletions)
{
	struct strbuf sb = STRBUF_INIT;
	int ret;

	if (!files) {
		assert(insertions == 0 && deletions == 0);
		return fprintf(fp, "%s\n", " 0 files changed");
	}

	strbuf_addf(&sb,
		    (files == 1) ? " %d file changed" : " %d files changed",
		    files);

	/*
	 * For binary diff, the caller may want to print "x files
	 * changed" with insertions == 0 && deletions == 0.
	 *
	 * Not omitting "0 insertions(+), 0 deletions(-)" in this case
	 * is probably less confusing (i.e skip over "2 files changed
	 * but nothing about added/removed lines? Is this a bug in Git?").
	 */
	if (insertions || deletions == 0) {
		strbuf_addf(&sb,
			    (insertions == 1) ? ", %d insertion(+)" : ", %d insertions(+)",
			    insertions);
	}

	if (deletions || insertions == 0) {
		strbuf_addf(&sb,
			    (deletions == 1) ? ", %d deletion(-)" : ", %d deletions(-)",
			    deletions);
	}
	strbuf_addch(&sb, '\n');
	ret = fputs(sb.buf, fp);
	strbuf_release(&sb);
	return ret;
}

static void show_stats(struct diffstat_t *data, struct diff_options *options)
{
	int i, len, add, del, adds = 0, dels = 0;
	uintmax_t max_change = 0, max_len = 0;
	int total_files = data->nr, count;
	int width, name_width, graph_width, number_width = 0, bin_width = 0;
	const char *reset, *add_c, *del_c;
	const char *line_prefix = "";
	int extra_shown = 0;

	if (data->nr == 0)
		return;

	line_prefix = diff_line_prefix(options);
	count = options->stat_count ? options->stat_count : data->nr;

	reset = diff_get_color_opt(options, DIFF_RESET);
	add_c = diff_get_color_opt(options, DIFF_FILE_NEW);
	del_c = diff_get_color_opt(options, DIFF_FILE_OLD);

	/*
	 * Find the longest filename and max number of changes
	 */
	for (i = 0; (i < count) && (i < data->nr); i++) {
		struct diffstat_file *file = data->files[i];
		uintmax_t change = file->added + file->deleted;

		if (!file->is_interesting && (change == 0)) {
			count++; /* not shown == room for one more */
			continue;
		}
		fill_print_name(file);
		len = strlen(file->print_name);
		if (max_len < len)
			max_len = len;

		if (file->is_unmerged) {
			/* "Unmerged" is 8 characters */
			bin_width = bin_width < 8 ? 8 : bin_width;
			continue;
		}
		if (file->is_binary) {
			/* "Bin XXX -> YYY bytes" */
			int w = 14 + decimal_width(file->added)
				+ decimal_width(file->deleted);
			bin_width = bin_width < w ? w : bin_width;
			/* Display change counts aligned with "Bin" */
			number_width = 3;
			continue;
		}

		if (max_change < change)
			max_change = change;
	}
	count = i; /* where we can stop scanning in data->files[] */

	/*
	 * We have width = stat_width or term_columns() columns total.
	 * We want a maximum of min(max_len, stat_name_width) for the name part.
	 * We want a maximum of min(max_change, stat_graph_width) for the +- part.
	 * We also need 1 for " " and 4 + decimal_width(max_change)
	 * for " | NNNN " and one the empty column at the end, altogether
	 * 6 + decimal_width(max_change).
	 *
	 * If there's not enough space, we will use the smaller of
	 * stat_name_width (if set) and 5/8*width for the filename,
	 * and the rest for constant elements + graph part, but no more
	 * than stat_graph_width for the graph part.
	 * (5/8 gives 50 for filename and 30 for the constant parts + graph
	 * for the standard terminal size).
	 *
	 * In other words: stat_width limits the maximum width, and
	 * stat_name_width fixes the maximum width of the filename,
	 * and is also used to divide available columns if there
	 * aren't enough.
	 *
	 * Binary files are displayed with "Bin XXX -> YYY bytes"
	 * instead of the change count and graph. This part is treated
	 * similarly to the graph part, except that it is not
	 * "scaled". If total width is too small to accommodate the
	 * guaranteed minimum width of the filename part and the
	 * separators and this message, this message will "overflow"
	 * making the line longer than the maximum width.
	 */

	if (options->stat_width == -1)
		width = term_columns() - options->output_prefix_length;
	else
		width = options->stat_width ? options->stat_width : 80;
	number_width = decimal_width(max_change) > number_width ?
		decimal_width(max_change) : number_width;

	if (options->stat_graph_width == -1)
		options->stat_graph_width = diff_stat_graph_width;

	/*
	 * Guarantee 3/8*16==6 for the graph part
	 * and 5/8*16==10 for the filename part
	 */
	if (width < 16 + 6 + number_width)
		width = 16 + 6 + number_width;

	/*
	 * First assign sizes that are wanted, ignoring available width.
	 * strlen("Bin XXX -> YYY bytes") == bin_width, and the part
	 * starting from "XXX" should fit in graph_width.
	 */
	graph_width = max_change + 4 > bin_width ? max_change : bin_width - 4;
	if (options->stat_graph_width &&
	    options->stat_graph_width < graph_width)
		graph_width = options->stat_graph_width;

	name_width = (options->stat_name_width > 0 &&
		      options->stat_name_width < max_len) ?
		options->stat_name_width : max_len;

	/*
	 * Adjust adjustable widths not to exceed maximum width
	 */
	if (name_width + number_width + 6 + graph_width > width) {
		if (graph_width > width * 3/8 - number_width - 6) {
			graph_width = width * 3/8 - number_width - 6;
			if (graph_width < 6)
				graph_width = 6;
		}

		if (options->stat_graph_width &&
		    graph_width > options->stat_graph_width)
			graph_width = options->stat_graph_width;
		if (name_width > width - number_width - 6 - graph_width)
			name_width = width - number_width - 6 - graph_width;
		else
			graph_width = width - number_width - 6 - name_width;
	}

	/*
	 * From here name_width is the width of the name area,
	 * and graph_width is the width of the graph area.
	 * max_change is used to scale graph properly.
	 */
	for (i = 0; i < count; i++) {
		const char *prefix = "";
		struct diffstat_file *file = data->files[i];
		char *name = file->print_name;
		uintmax_t added = file->added;
		uintmax_t deleted = file->deleted;
		int name_len;

		if (!file->is_interesting && (added + deleted == 0))
			continue;

		/*
		 * "scale" the filename
		 */
		len = name_width;
		name_len = strlen(name);
		if (name_width < name_len) {
			char *slash;
			prefix = "...";
			len -= 3;
			name += name_len - len;
			slash = strchr(name, '/');
			if (slash)
				name = slash;
		}

		if (file->is_binary) {
			fprintf(options->file, "%s", line_prefix);
			show_name(options->file, prefix, name, len);
			fprintf(options->file, " %*s", number_width, "Bin");
			if (!added && !deleted) {
				putc('\n', options->file);
				continue;
			}
			fprintf(options->file, " %s%"PRIuMAX"%s",
				del_c, deleted, reset);
			fprintf(options->file, " -> ");
			fprintf(options->file, "%s%"PRIuMAX"%s",
				add_c, added, reset);
			fprintf(options->file, " bytes");
			fprintf(options->file, "\n");
			continue;
		}
		else if (file->is_unmerged) {
			fprintf(options->file, "%s", line_prefix);
			show_name(options->file, prefix, name, len);
			fprintf(options->file, " Unmerged\n");
			continue;
		}

		/*
		 * scale the add/delete
		 */
		add = added;
		del = deleted;

		if (graph_width <= max_change) {
			int total = scale_linear(add + del, graph_width, max_change);
			if (total < 2 && add && del)
				/* width >= 2 due to the sanity check */
				total = 2;
			if (add < del) {
				add = scale_linear(add, graph_width, max_change);
				del = total - add;
			} else {
				del = scale_linear(del, graph_width, max_change);
				add = total - del;
			}
		}
		fprintf(options->file, "%s", line_prefix);
		show_name(options->file, prefix, name, len);
		fprintf(options->file, " %*"PRIuMAX"%s",
			number_width, added + deleted,
			added + deleted ? " " : "");
		show_graph(options->file, '+', add, add_c, reset);
		show_graph(options->file, '-', del, del_c, reset);
		fprintf(options->file, "\n");
	}

	for (i = 0; i < data->nr; i++) {
		struct diffstat_file *file = data->files[i];
		uintmax_t added = file->added;
		uintmax_t deleted = file->deleted;

		if (file->is_unmerged ||
		    (!file->is_interesting && (added + deleted == 0))) {
			total_files--;
			continue;
		}

		if (!file->is_binary) {
			adds += added;
			dels += deleted;
		}
		if (i < count)
			continue;
		if (!extra_shown)
			fprintf(options->file, "%s ...\n", line_prefix);
		extra_shown = 1;
	}
	fprintf(options->file, "%s", line_prefix);
	print_stat_summary(options->file, total_files, adds, dels);
}

static void show_shortstats(struct diffstat_t *data, struct diff_options *options)
{
	int i, adds = 0, dels = 0, total_files = data->nr;

	if (data->nr == 0)
		return;

	for (i = 0; i < data->nr; i++) {
		int added = data->files[i]->added;
		int deleted= data->files[i]->deleted;

		if (data->files[i]->is_unmerged ||
		    (!data->files[i]->is_interesting && (added + deleted == 0))) {
			total_files--;
		} else if (!data->files[i]->is_binary) { /* don't count bytes */
			adds += added;
			dels += deleted;
		}
	}
	fprintf(options->file, "%s", diff_line_prefix(options));
	print_stat_summary(options->file, total_files, adds, dels);
}

static void show_numstat(struct diffstat_t *data, struct diff_options *options)
{
	int i;

	if (data->nr == 0)
		return;

	for (i = 0; i < data->nr; i++) {
		struct diffstat_file *file = data->files[i];

		fprintf(options->file, "%s", diff_line_prefix(options));

		if (file->is_binary)
			fprintf(options->file, "-\t-\t");
		else
			fprintf(options->file,
				"%"PRIuMAX"\t%"PRIuMAX"\t",
				file->added, file->deleted);
		if (options->line_termination) {
			fill_print_name(file);
			if (!file->is_renamed)
				write_name_quoted(file->name, options->file,
						  options->line_termination);
			else {
				fputs(file->print_name, options->file);
				putc(options->line_termination, options->file);
			}
		} else {
			if (file->is_renamed) {
				putc('\0', options->file);
				write_name_quoted(file->from_name, options->file, '\0');
			}
			write_name_quoted(file->name, options->file, '\0');
		}
	}
}

struct dirstat_file {
	const char *name;
	unsigned long changed;
};

struct dirstat_dir {
	struct dirstat_file *files;
	int alloc, nr, permille, cumulative;
};

static long gather_dirstat(struct diff_options *opt, struct dirstat_dir *dir,
		unsigned long changed, const char *base, int baselen)
{
	unsigned long this_dir = 0;
	unsigned int sources = 0;
	const char *line_prefix = diff_line_prefix(opt);

	while (dir->nr) {
		struct dirstat_file *f = dir->files;
		int namelen = strlen(f->name);
		unsigned long this;
		char *slash;

		if (namelen < baselen)
			break;
		if (memcmp(f->name, base, baselen))
			break;
		slash = strchr(f->name + baselen, '/');
		if (slash) {
			int newbaselen = slash + 1 - f->name;
			this = gather_dirstat(opt, dir, changed, f->name, newbaselen);
			sources++;
		} else {
			this = f->changed;
			dir->files++;
			dir->nr--;
			sources += 2;
		}
		this_dir += this;
	}

	/*
	 * We don't report dirstat's for
	 *  - the top level
	 *  - or cases where everything came from a single directory
	 *    under this directory (sources == 1).
	 */
	if (baselen && sources != 1) {
		if (this_dir) {
			int permille = this_dir * 1000 / changed;
			if (permille >= dir->permille) {
				fprintf(opt->file, "%s%4d.%01d%% %.*s\n", line_prefix,
					permille / 10, permille % 10, baselen, base);
				if (!dir->cumulative)
					return 0;
			}
		}
	}
	return this_dir;
}

static int dirstat_compare(const void *_a, const void *_b)
{
	const struct dirstat_file *a = _a;
	const struct dirstat_file *b = _b;
	return strcmp(a->name, b->name);
}

static void show_dirstat(struct diff_options *options)
{
	int i;
	unsigned long changed;
	struct dirstat_dir dir;
	struct diff_queue_struct *q = &diff_queued_diff;

	dir.files = NULL;
	dir.alloc = 0;
	dir.nr = 0;
	dir.permille = options->dirstat_permille;
	dir.cumulative = DIFF_OPT_TST(options, DIRSTAT_CUMULATIVE);

	changed = 0;
	for (i = 0; i < q->nr; i++) {
		struct diff_filepair *p = q->queue[i];
		const char *name;
		unsigned long copied, added, damage;
		int content_changed;

		name = p->two->path ? p->two->path : p->one->path;

		if (p->one->sha1_valid && p->two->sha1_valid)
			content_changed = hashcmp(p->one->sha1, p->two->sha1);
		else
			content_changed = 1;

		if (!content_changed) {
			/*
			 * The SHA1 has not changed, so pre-/post-content is
			 * identical. We can therefore skip looking at the
			 * file contents altogether.
			 */
			damage = 0;
			goto found_damage;
		}

		if (DIFF_OPT_TST(options, DIRSTAT_BY_FILE)) {
			/*
			 * In --dirstat-by-file mode, we don't really need to
			 * look at the actual file contents at all.
			 * The fact that the SHA1 changed is enough for us to
			 * add this file to the list of results
			 * (with each file contributing equal damage).
			 */
			damage = 1;
			goto found_damage;
		}

		if (DIFF_FILE_VALID(p->one) && DIFF_FILE_VALID(p->two)) {
			diff_populate_filespec(p->one, 0);
			diff_populate_filespec(p->two, 0);
			diffcore_count_changes(p->one, p->two, NULL, NULL, 0,
					       &copied, &added);
			diff_free_filespec_data(p->one);
			diff_free_filespec_data(p->two);
		} else if (DIFF_FILE_VALID(p->one)) {
			diff_populate_filespec(p->one, CHECK_SIZE_ONLY);
			copied = added = 0;
			diff_free_filespec_data(p->one);
		} else if (DIFF_FILE_VALID(p->two)) {
			diff_populate_filespec(p->two, CHECK_SIZE_ONLY);
			copied = 0;
			added = p->two->size;
			diff_free_filespec_data(p->two);
		} else
			continue;

		/*
		 * Original minus copied is the removed material,
		 * added is the new material.  They are both damages
		 * made to the preimage.
		 * If the resulting damage is zero, we know that
		 * diffcore_count_changes() considers the two entries to
		 * be identical, but since content_changed is true, we
		 * know that there must have been _some_ kind of change,
		 * so we force all entries to have damage > 0.
		 */
		damage = (p->one->size - copied) + added;
		if (!damage)
			damage = 1;

found_damage:
		ALLOC_GROW(dir.files, dir.nr + 1, dir.alloc);
		dir.files[dir.nr].name = name;
		dir.files[dir.nr].changed = damage;
		changed += damage;
		dir.nr++;
	}

	/* This can happen even with many files, if everything was renames */
	if (!changed)
		return;

	/* Show all directories with more than x% of the changes */
	qsort(dir.files, dir.nr, sizeof(dir.files[0]), dirstat_compare);
	gather_dirstat(options, &dir, changed, "", 0);
}

static void show_dirstat_by_line(struct diffstat_t *data, struct diff_options *options)
{
	int i;
	unsigned long changed;
	struct dirstat_dir dir;

	if (data->nr == 0)
		return;

	dir.files = NULL;
	dir.alloc = 0;
	dir.nr = 0;
	dir.permille = options->dirstat_permille;
	dir.cumulative = DIFF_OPT_TST(options, DIRSTAT_CUMULATIVE);

	changed = 0;
	for (i = 0; i < data->nr; i++) {
		struct diffstat_file *file = data->files[i];
		unsigned long damage = file->added + file->deleted;
		if (file->is_binary)
			/*
			 * binary files counts bytes, not lines. Must find some
			 * way to normalize binary bytes vs. textual lines.
			 * The following heuristic assumes that there are 64
			 * bytes per "line".
			 * This is stupid and ugly, but very cheap...
			 */
			damage = (damage + 63) / 64;
		ALLOC_GROW(dir.files, dir.nr + 1, dir.alloc);
		dir.files[dir.nr].name = file->name;
		dir.files[dir.nr].changed = damage;
		changed += damage;
		dir.nr++;
	}

	/* This can happen even with many files, if everything was renames */
	if (!changed)
		return;

	/* Show all directories with more than x% of the changes */
	qsort(dir.files, dir.nr, sizeof(dir.files[0]), dirstat_compare);
	gather_dirstat(options, &dir, changed, "", 0);
}

static void free_diffstat_info(struct diffstat_t *diffstat)
{
	int i;
	for (i = 0; i < diffstat->nr; i++) {
		struct diffstat_file *f = diffstat->files[i];
		if (f->name != f->print_name)
			free(f->print_name);
		free(f->name);
		free(f->from_name);
		free(f);
	}
	free(diffstat->files);
}

struct checkdiff_t {
	const char *filename;
	int lineno;
	int conflict_marker_size;
	struct diff_options *o;
	unsigned ws_rule;
	unsigned status;
};

static int is_conflict_marker(const char *line, int marker_size, unsigned long len)
{
	char firstchar;
	int cnt;

	if (len < marker_size + 1)
		return 0;
	firstchar = line[0];
	switch (firstchar) {
	case '=': case '>': case '<': case '|':
		break;
	default:
		return 0;
	}
	for (cnt = 1; cnt < marker_size; cnt++)
		if (line[cnt] != firstchar)
			return 0;
	/* line[1] thru line[marker_size-1] are same as firstchar */
	if (len < marker_size + 1 || !isspace(line[marker_size]))
		return 0;
	return 1;
}

static void checkdiff_consume(void *priv, char *line, unsigned long len)
{
	struct checkdiff_t *data = priv;
	int marker_size = data->conflict_marker_size;
	const char *ws = diff_get_color(data->o->use_color, DIFF_WHITESPACE);
	const char *reset = diff_get_color(data->o->use_color, DIFF_RESET);
	const char *set = diff_get_color(data->o->use_color, DIFF_FILE_NEW);
	char *err;
	const char *line_prefix;

	assert(data->o);
	line_prefix = diff_line_prefix(data->o);

	if (line[0] == '+') {
		unsigned bad;
		data->lineno++;
		if (is_conflict_marker(line + 1, marker_size, len - 1)) {
			data->status |= 1;
			fprintf(data->o->file,
				"%s%s:%d: leftover conflict marker\n",
				line_prefix, data->filename, data->lineno);
		}
		bad = ws_check(line + 1, len - 1, data->ws_rule);
		if (!bad)
			return;
		data->status |= bad;
		err = whitespace_error_string(bad);
		fprintf(data->o->file, "%s%s:%d: %s.\n",
			line_prefix, data->filename, data->lineno, err);
		free(err);
		emit_line(data->o, set, reset, line, 1);
		ws_check_emit(line + 1, len - 1, data->ws_rule,
			      data->o->file, set, reset, ws);
	} else if (line[0] == ' ') {
		data->lineno++;
	} else if (line[0] == '@') {
		char *plus = strchr(line, '+');
		if (plus)
			data->lineno = strtol(plus, NULL, 10) - 1;
		else
			die("invalid diff");
	}
}

static unsigned char *deflate_it(char *data,
				 unsigned long size,
				 unsigned long *result_size)
{
	int bound;
	unsigned char *deflated;
	git_zstream stream;

	git_deflate_init(&stream, zlib_compression_level);
	bound = git_deflate_bound(&stream, size);
	deflated = xmalloc(bound);
	stream.next_out = deflated;
	stream.avail_out = bound;

	stream.next_in = (unsigned char *)data;
	stream.avail_in = size;
	while (git_deflate(&stream, Z_FINISH) == Z_OK)
		; /* nothing */
	git_deflate_end(&stream);
	*result_size = stream.total_out;
	return deflated;
}

static void emit_binary_diff_body(FILE *file, mmfile_t *one, mmfile_t *two,
				  const char *prefix)
{
	void *cp;
	void *delta;
	void *deflated;
	void *data;
	unsigned long orig_size;
	unsigned long delta_size;
	unsigned long deflate_size;
	unsigned long data_size;

	/* We could do deflated delta, or we could do just deflated two,
	 * whichever is smaller.
	 */
	delta = NULL;
	deflated = deflate_it(two->ptr, two->size, &deflate_size);
	if (one->size && two->size) {
		delta = diff_delta(one->ptr, one->size,
				   two->ptr, two->size,
				   &delta_size, deflate_size);
		if (delta) {
			void *to_free = delta;
			orig_size = delta_size;
			delta = deflate_it(delta, delta_size, &delta_size);
			free(to_free);
		}
	}

	if (delta && delta_size < deflate_size) {
		fprintf(file, "%sdelta %lu\n", prefix, orig_size);
		free(deflated);
		data = delta;
		data_size = delta_size;
	}
	else {
		fprintf(file, "%sliteral %lu\n", prefix, two->size);
		free(delta);
		data = deflated;
		data_size = deflate_size;
	}

	/* emit data encoded in base85 */
	cp = data;
	while (data_size) {
		int bytes = (52 < data_size) ? 52 : data_size;
		char line[70];
		data_size -= bytes;
		if (bytes <= 26)
			line[0] = bytes + 'A' - 1;
		else
			line[0] = bytes - 26 + 'a' - 1;
		encode_85(line + 1, cp, bytes);
		cp = (char *) cp + bytes;
		fprintf(file, "%s", prefix);
		fputs(line, file);
		fputc('\n', file);
	}
	fprintf(file, "%s\n", prefix);
	free(data);
}

static void emit_binary_diff(FILE *file, mmfile_t *one, mmfile_t *two,
			     const char *prefix)
{
	fprintf(file, "%sGIT binary patch\n", prefix);
	emit_binary_diff_body(file, one, two, prefix);
	emit_binary_diff_body(file, two, one, prefix);
}

int diff_filespec_is_binary(struct diff_filespec *one)
{
	if (one->is_binary == -1) {
		diff_filespec_load_driver(one);
		if (one->driver->binary != -1)
			one->is_binary = one->driver->binary;
		else {
			if (!one->data && DIFF_FILE_VALID(one))
				diff_populate_filespec(one, CHECK_BINARY);
			if (one->is_binary == -1 && one->data)
				one->is_binary = buffer_is_binary(one->data,
						one->size);
			if (one->is_binary == -1)
				one->is_binary = 0;
		}
	}
	return one->is_binary;
}

static const struct userdiff_funcname *diff_funcname_pattern(struct diff_filespec *one)
{
	diff_filespec_load_driver(one);
	return one->driver->funcname.pattern ? &one->driver->funcname : NULL;
}

void diff_set_mnemonic_prefix(struct diff_options *options, const char *a, const char *b)
{
	if (!options->a_prefix)
		options->a_prefix = a;
	if (!options->b_prefix)
		options->b_prefix = b;
}

struct userdiff_driver *get_textconv(struct diff_filespec *one)
{
	if (!DIFF_FILE_VALID(one))
		return NULL;

	diff_filespec_load_driver(one);
	return userdiff_get_textconv(one->driver);
}

static void builtin_diff(const char *name_a,
			 const char *name_b,
			 struct diff_filespec *one,
			 struct diff_filespec *two,
			 const char *xfrm_msg,
			 int must_show_header,
			 struct diff_options *o,
			 int complete_rewrite)
{
	mmfile_t mf1, mf2;
	const char *lbl[2];
	char *a_one, *b_two;
	const char *meta = diff_get_color_opt(o, DIFF_METAINFO);
	const char *reset = diff_get_color_opt(o, DIFF_RESET);
	const char *a_prefix, *b_prefix;
	struct userdiff_driver *textconv_one = NULL;
	struct userdiff_driver *textconv_two = NULL;
	struct strbuf header = STRBUF_INIT;
	const char *line_prefix = diff_line_prefix(o);

	if (DIFF_OPT_TST(o, SUBMODULE_LOG) &&
			(!one->mode || S_ISGITLINK(one->mode)) &&
			(!two->mode || S_ISGITLINK(two->mode))) {
		const char *del = diff_get_color_opt(o, DIFF_FILE_OLD);
		const char *add = diff_get_color_opt(o, DIFF_FILE_NEW);
		show_submodule_summary(o->file, one->path ? one->path : two->path,
				line_prefix,
				one->sha1, two->sha1, two->dirty_submodule,
				meta, del, add, reset);
		return;
	}

	if (DIFF_OPT_TST(o, ALLOW_TEXTCONV)) {
		textconv_one = get_textconv(one);
		textconv_two = get_textconv(two);
	}

	diff_set_mnemonic_prefix(o, "a/", "b/");
	if (DIFF_OPT_TST(o, REVERSE_DIFF)) {
		a_prefix = o->b_prefix;
		b_prefix = o->a_prefix;
	} else {
		a_prefix = o->a_prefix;
		b_prefix = o->b_prefix;
	}

	/* Never use a non-valid filename anywhere if at all possible */
	name_a = DIFF_FILE_VALID(one) ? name_a : name_b;
	name_b = DIFF_FILE_VALID(two) ? name_b : name_a;

	a_one = quote_two(a_prefix, name_a + (*name_a == '/'));
	b_two = quote_two(b_prefix, name_b + (*name_b == '/'));
	lbl[0] = DIFF_FILE_VALID(one) ? a_one : "/dev/null";
	lbl[1] = DIFF_FILE_VALID(two) ? b_two : "/dev/null";
	strbuf_addf(&header, "%s%sdiff --git %s %s%s\n", line_prefix, meta, a_one, b_two, reset);
	if (lbl[0][0] == '/') {
		/* /dev/null */
		strbuf_addf(&header, "%s%snew file mode %06o%s\n", line_prefix, meta, two->mode, reset);
		if (xfrm_msg)
			strbuf_addstr(&header, xfrm_msg);
		must_show_header = 1;
	}
	else if (lbl[1][0] == '/') {
		strbuf_addf(&header, "%s%sdeleted file mode %06o%s\n", line_prefix, meta, one->mode, reset);
		if (xfrm_msg)
			strbuf_addstr(&header, xfrm_msg);
		must_show_header = 1;
	}
	else {
		if (one->mode != two->mode) {
			strbuf_addf(&header, "%s%sold mode %06o%s\n", line_prefix, meta, one->mode, reset);
			strbuf_addf(&header, "%s%snew mode %06o%s\n", line_prefix, meta, two->mode, reset);
			must_show_header = 1;
		}
		if (xfrm_msg)
			strbuf_addstr(&header, xfrm_msg);

		/*
		 * we do not run diff between different kind
		 * of objects.
		 */
		if ((one->mode ^ two->mode) & S_IFMT)
			goto free_ab_and_return;
		if (complete_rewrite &&
		    (textconv_one || !diff_filespec_is_binary(one)) &&
		    (textconv_two || !diff_filespec_is_binary(two))) {
			fprintf(o->file, "%s", header.buf);
			strbuf_reset(&header);
			emit_rewrite_diff(name_a, name_b, one, two,
						textconv_one, textconv_two, o);
			o->found_changes = 1;
			goto free_ab_and_return;
		}
	}

	if (o->irreversible_delete && lbl[1][0] == '/') {
		fprintf(o->file, "%s", header.buf);
		strbuf_reset(&header);
		goto free_ab_and_return;
	} else if (!DIFF_OPT_TST(o, TEXT) &&
	    ( (!textconv_one && diff_filespec_is_binary(one)) ||
	      (!textconv_two && diff_filespec_is_binary(two)) )) {
		if (!one->data && !two->data &&
		    S_ISREG(one->mode) && S_ISREG(two->mode) &&
		    !DIFF_OPT_TST(o, BINARY)) {
			if (!hashcmp(one->sha1, two->sha1)) {
				if (must_show_header)
					fprintf(o->file, "%s", header.buf);
				goto free_ab_and_return;
			}
			fprintf(o->file, "%s", header.buf);
			fprintf(o->file, "%sBinary files %s and %s differ\n",
				line_prefix, lbl[0], lbl[1]);
			goto free_ab_and_return;
		}
		if (fill_mmfile(&mf1, one) < 0 || fill_mmfile(&mf2, two) < 0)
			die("unable to read files to diff");
		/* Quite common confusing case */
		if (mf1.size == mf2.size &&
		    !memcmp(mf1.ptr, mf2.ptr, mf1.size)) {
			if (must_show_header)
				fprintf(o->file, "%s", header.buf);
			goto free_ab_and_return;
		}
		fprintf(o->file, "%s", header.buf);
		strbuf_reset(&header);
		if (DIFF_OPT_TST(o, BINARY))
			emit_binary_diff(o->file, &mf1, &mf2, line_prefix);
		else
			fprintf(o->file, "%sBinary files %s and %s differ\n",
				line_prefix, lbl[0], lbl[1]);
		o->found_changes = 1;
	} else {
		/* Crazy xdl interfaces.. */
		const char *diffopts = getenv("GIT_DIFF_OPTS");
		const char *v;
		xpparam_t xpp;
		xdemitconf_t xecfg;
		struct emit_callback ecbdata;
		const struct userdiff_funcname *pe;

		if (must_show_header) {
			fprintf(o->file, "%s", header.buf);
			strbuf_reset(&header);
		}

		mf1.size = fill_textconv(textconv_one, one, &mf1.ptr);
		mf2.size = fill_textconv(textconv_two, two, &mf2.ptr);

		pe = diff_funcname_pattern(one);
		if (!pe)
			pe = diff_funcname_pattern(two);

		memset(&xpp, 0, sizeof(xpp));
		memset(&xecfg, 0, sizeof(xecfg));
		memset(&ecbdata, 0, sizeof(ecbdata));
		ecbdata.label_path = lbl;
		ecbdata.color_diff = want_color(o->use_color);
		ecbdata.found_changesp = &o->found_changes;
		ecbdata.ws_rule = whitespace_rule(name_b);
		if (ecbdata.ws_rule & WS_BLANK_AT_EOF)
			check_blank_at_eof(&mf1, &mf2, &ecbdata);
		ecbdata.opt = o;
		ecbdata.header = header.len ? &header : NULL;
		xpp.flags = o->xdl_opts;
		xecfg.ctxlen = o->context;
		xecfg.interhunkctxlen = o->interhunkcontext;
		xecfg.flags = XDL_EMIT_FUNCNAMES;
		if (DIFF_OPT_TST(o, FUNCCONTEXT))
			xecfg.flags |= XDL_EMIT_FUNCCONTEXT;
		if (pe)
			xdiff_set_find_func(&xecfg, pe->pattern, pe->cflags);
		if (diffopts
		    && (skip_prefix(diffopts, "--unified=", &v) ||
			skip_prefix(diffopts, "-u", &v))) {
			if (convert_l(v, 10, &xecfg.ctxlen))
				die("--unified argument must be a non-negative integer");
		}
		if (o->word_diff)
			init_diff_words_data(&ecbdata, o, one, two);
		xdi_diff_outf(&mf1, &mf2, fn_out_consume, &ecbdata,
			      &xpp, &xecfg);
		if (o->word_diff)
			free_diff_words_data(&ecbdata);
		if (textconv_one)
			free(mf1.ptr);
		if (textconv_two)
			free(mf2.ptr);
		xdiff_clear_find_func(&xecfg);
	}

 free_ab_and_return:
	strbuf_release(&header);
	diff_free_filespec_data(one);
	diff_free_filespec_data(two);
	free(a_one);
	free(b_two);
	return;
}

static void builtin_diffstat(const char *name_a, const char *name_b,
			     struct diff_filespec *one,
			     struct diff_filespec *two,
			     struct diffstat_t *diffstat,
			     struct diff_options *o,
			     struct diff_filepair *p)
{
	mmfile_t mf1, mf2;
	struct diffstat_file *data;
	int same_contents;
	int complete_rewrite = 0;

	if (!DIFF_PAIR_UNMERGED(p)) {
		if (p->status == DIFF_STATUS_MODIFIED && p->score)
			complete_rewrite = 1;
	}

	data = diffstat_add(diffstat, name_a, name_b);
	data->is_interesting = p->status != DIFF_STATUS_UNKNOWN;

	if (!one || !two) {
		data->is_unmerged = 1;
		return;
	}

	same_contents = !hashcmp(one->sha1, two->sha1);

	if (diff_filespec_is_binary(one) || diff_filespec_is_binary(two)) {
		data->is_binary = 1;
		if (same_contents) {
			data->added = 0;
			data->deleted = 0;
		} else {
			data->added = diff_filespec_size(two);
			data->deleted = diff_filespec_size(one);
		}
	}

	else if (complete_rewrite) {
		diff_populate_filespec(one, 0);
		diff_populate_filespec(two, 0);
		data->deleted = count_lines(one->data, one->size);
		data->added = count_lines(two->data, two->size);
	}

	else if (!same_contents) {
		/* Crazy xdl interfaces.. */
		xpparam_t xpp;
		xdemitconf_t xecfg;

		if (fill_mmfile(&mf1, one) < 0 || fill_mmfile(&mf2, two) < 0)
			die("unable to read files to diff");

		memset(&xpp, 0, sizeof(xpp));
		memset(&xecfg, 0, sizeof(xecfg));
		xpp.flags = o->xdl_opts;
		xecfg.ctxlen = o->context;
		xecfg.interhunkctxlen = o->interhunkcontext;
		xdi_diff_outf(&mf1, &mf2, diffstat_consume, diffstat,
			      &xpp, &xecfg);
	}

	diff_free_filespec_data(one);
	diff_free_filespec_data(two);
}

static void builtin_checkdiff(const char *name_a, const char *name_b,
			      const char *attr_path,
			      struct diff_filespec *one,
			      struct diff_filespec *two,
			      struct diff_options *o)
{
	mmfile_t mf1, mf2;
	struct checkdiff_t data;

	if (!two)
		return;

	memset(&data, 0, sizeof(data));
	data.filename = name_b ? name_b : name_a;
	data.lineno = 0;
	data.o = o;
	data.ws_rule = whitespace_rule(attr_path);
	data.conflict_marker_size = ll_merge_marker_size(attr_path);

	if (fill_mmfile(&mf1, one) < 0 || fill_mmfile(&mf2, two) < 0)
		die("unable to read files to diff");

	/*
	 * All the other codepaths check both sides, but not checking
	 * the "old" side here is deliberate.  We are checking the newly
	 * introduced changes, and as long as the "new" side is text, we
	 * can and should check what it introduces.
	 */
	if (diff_filespec_is_binary(two))
		goto free_and_return;
	else {
		/* Crazy xdl interfaces.. */
		xpparam_t xpp;
		xdemitconf_t xecfg;

		memset(&xpp, 0, sizeof(xpp));
		memset(&xecfg, 0, sizeof(xecfg));
		xecfg.ctxlen = 1; /* at least one context line */
		xpp.flags = 0;
		xdi_diff_outf(&mf1, &mf2, checkdiff_consume, &data,
			      &xpp, &xecfg);

		if (data.ws_rule & WS_BLANK_AT_EOF) {
			struct emit_callback ecbdata;
			int blank_at_eof;

			ecbdata.ws_rule = data.ws_rule;
			check_blank_at_eof(&mf1, &mf2, &ecbdata);
			blank_at_eof = ecbdata.blank_at_eof_in_postimage;

			if (blank_at_eof) {
				static char *err;
				if (!err)
					err = whitespace_error_string(WS_BLANK_AT_EOF);
				fprintf(o->file, "%s:%d: %s.\n",
					data.filename, blank_at_eof, err);
				data.status = 1; /* report errors */
			}
		}
	}
 free_and_return:
	diff_free_filespec_data(one);
	diff_free_filespec_data(two);
	if (data.status)
		DIFF_OPT_SET(o, CHECK_FAILED);
}

struct diff_filespec *alloc_filespec(const char *path)
{
	int namelen = strlen(path);
	struct diff_filespec *spec = xmalloc(sizeof(*spec) + namelen + 1);

	memset(spec, 0, sizeof(*spec));
	spec->path = (char *)(spec + 1);
	memcpy(spec->path, path, namelen+1);
	spec->count = 1;
	spec->is_binary = -1;
	return spec;
}

void free_filespec(struct diff_filespec *spec)
{
	if (!--spec->count) {
		diff_free_filespec_data(spec);
		free(spec);
	}
}

void fill_filespec(struct diff_filespec *spec, const unsigned char *sha1,
		   int sha1_valid, unsigned short mode)
{
	if (mode) {
		spec->mode = canon_mode(mode);
		hashcpy(spec->sha1, sha1);
		spec->sha1_valid = sha1_valid;
	}
}

/*
 * Given a name and sha1 pair, if the index tells us the file in
 * the work tree has that object contents, return true, so that
 * prepare_temp_file() does not have to inflate and extract.
 */
static int reuse_worktree_file(const char *name, const unsigned char *sha1, int want_file)
{
	const struct cache_entry *ce;
	struct stat st;
	int pos, len;

	/*
	 * We do not read the cache ourselves here, because the
	 * benchmark with my previous version that always reads cache
	 * shows that it makes things worse for diff-tree comparing
	 * two linux-2.6 kernel trees in an already checked out work
	 * tree.  This is because most diff-tree comparisons deal with
	 * only a small number of files, while reading the cache is
	 * expensive for a large project, and its cost outweighs the
	 * savings we get by not inflating the object to a temporary
	 * file.  Practically, this code only helps when we are used
	 * by diff-cache --cached, which does read the cache before
	 * calling us.
	 */
	if (!active_cache)
		return 0;

	/* We want to avoid the working directory if our caller
	 * doesn't need the data in a normal file, this system
	 * is rather slow with its stat/open/mmap/close syscalls,
	 * and the object is contained in a pack file.  The pack
	 * is probably already open and will be faster to obtain
	 * the data through than the working directory.  Loose
	 * objects however would tend to be slower as they need
	 * to be individually opened and inflated.
	 */
	if (!FAST_WORKING_DIRECTORY && !want_file && has_sha1_pack(sha1))
		return 0;

	len = strlen(name);
	pos = cache_name_pos(name, len);
	if (pos < 0)
		return 0;
	ce = active_cache[pos];

	/*
	 * This is not the sha1 we are looking for, or
	 * unreusable because it is not a regular file.
	 */
	if (hashcmp(sha1, ce->sha1) || !S_ISREG(ce->ce_mode))
		return 0;

	/*
	 * If ce is marked as "assume unchanged", there is no
	 * guarantee that work tree matches what we are looking for.
	 */
	if ((ce->ce_flags & CE_VALID) || ce_skip_worktree(ce))
		return 0;

	/*
	 * If ce matches the file in the work tree, we can reuse it.
	 */
	if (ce_uptodate(ce) ||
	    (!lstat(name, &st) && !ce_match_stat(ce, &st, 0)))
		return 1;

	return 0;
}

static int diff_populate_gitlink(struct diff_filespec *s, int size_only)
{
	int len;
	char *data = xmalloc(100), *dirty = "";

	/* Are we looking at the work tree? */
	if (s->dirty_submodule)
		dirty = "-dirty";

	len = snprintf(data, 100,
		       "Subproject commit %s%s\n", sha1_to_hex(s->sha1), dirty);
	s->data = data;
	s->size = len;
	s->should_free = 1;
	if (size_only) {
		s->data = NULL;
		free(data);
	}
	return 0;
}

/*
 * While doing rename detection and pickaxe operation, we may need to
 * grab the data for the blob (or file) for our own in-core comparison.
 * diff_filespec has data and size fields for this purpose.
 */
int diff_populate_filespec(struct diff_filespec *s, unsigned int flags)
{
	int size_only = flags & CHECK_SIZE_ONLY;
	int err = 0;
	/*
	 * demote FAIL to WARN to allow inspecting the situation
	 * instead of refusing.
	 */
	enum safe_crlf crlf_warn = (safe_crlf == SAFE_CRLF_FAIL
				    ? SAFE_CRLF_WARN
				    : safe_crlf);

	if (!DIFF_FILE_VALID(s))
		die("internal error: asking to populate invalid file.");
	if (S_ISDIR(s->mode))
		return -1;

	if (s->data)
		return 0;

	if (size_only && 0 < s->size)
		return 0;

	if (S_ISGITLINK(s->mode))
		return diff_populate_gitlink(s, size_only);

	if (!s->sha1_valid ||
	    reuse_worktree_file(s->path, s->sha1, 0)) {
		struct strbuf buf = STRBUF_INIT;
		struct stat st;
		int fd;

		if (lstat(s->path, &st) < 0) {
			if (errno == ENOENT) {
			err_empty:
				err = -1;
			empty:
				s->data = (char *)"";
				s->size = 0;
				return err;
			}
		}
		s->size = xsize_t(st.st_size);
		if (!s->size)
			goto empty;
		if (S_ISLNK(st.st_mode)) {
			struct strbuf sb = STRBUF_INIT;

			if (strbuf_readlink(&sb, s->path, s->size))
				goto err_empty;
			s->size = sb.len;
			s->data = strbuf_detach(&sb, NULL);
			s->should_free = 1;
			return 0;
		}
		if (size_only)
			return 0;
		if ((flags & CHECK_BINARY) &&
		    s->size > big_file_threshold && s->is_binary == -1) {
			s->is_binary = 1;
			return 0;
		}
		fd = open(s->path, O_RDONLY);
		if (fd < 0)
			goto err_empty;
		s->data = xmmap(NULL, s->size, PROT_READ, MAP_PRIVATE, fd, 0);
		close(fd);
		s->should_munmap = 1;

		/*
		 * Convert from working tree format to canonical git format
		 */
		if (convert_to_git(s->path, s->data, s->size, &buf, crlf_warn)) {
			size_t size = 0;
			munmap(s->data, s->size);
			s->should_munmap = 0;
			s->data = strbuf_detach(&buf, &size);
			s->size = size;
			s->should_free = 1;
		}
	}
	else {
		enum object_type type;
		if (size_only || (flags & CHECK_BINARY)) {
			type = sha1_object_info(s->sha1, &s->size);
			if (type < 0)
				die("unable to read %s", sha1_to_hex(s->sha1));
			if (size_only)
				return 0;
			if (s->size > big_file_threshold && s->is_binary == -1) {
				s->is_binary = 1;
				return 0;
			}
		}
		s->data = read_sha1_file(s->sha1, &type, &s->size);
		if (!s->data)
			die("unable to read %s", sha1_to_hex(s->sha1));
		s->should_free = 1;
	}
	return 0;
}

void diff_free_filespec_blob(struct diff_filespec *s)
{
	if (s->should_free)
		free(s->data);
	else if (s->should_munmap)
		munmap(s->data, s->size);

	if (s->should_free || s->should_munmap) {
		s->should_free = s->should_munmap = 0;
		s->data = NULL;
	}
}

void diff_free_filespec_data(struct diff_filespec *s)
{
	diff_free_filespec_blob(s);
	free(s->cnt_data);
	s->cnt_data = NULL;
}

static void prep_temp_blob(const char *path, struct diff_tempfile *temp,
			   void *blob,
			   unsigned long size,
			   const unsigned char *sha1,
			   int mode)
{
	int fd;
	struct strbuf buf = STRBUF_INIT;
	struct strbuf template = STRBUF_INIT;
	char *path_dup = xstrdup(path);
	const char *base = basename(path_dup);

	/* Generate "XXXXXX_basename.ext" */
	strbuf_addstr(&template, "XXXXXX_");
	strbuf_addstr(&template, base);

	fd = mks_tempfile_ts(&temp->tempfile, template.buf, strlen(base) + 1);
	if (fd < 0)
		die_errno("unable to create temp-file");
	if (convert_to_working_tree(path,
			(const char *)blob, (size_t)size, &buf)) {
		blob = buf.buf;
		size = buf.len;
	}
	if (write_in_full(fd, blob, size) != size)
		die_errno("unable to write temp-file");
	close_tempfile(&temp->tempfile);
	temp->name = temp->tempfile.filename.buf;
	strcpy(temp->hex, sha1_to_hex(sha1));
	temp->hex[40] = 0;
	sprintf(temp->mode, "%06o", mode);
	strbuf_release(&buf);
	strbuf_release(&template);
	free(path_dup);
}

static struct diff_tempfile *prepare_temp_file(const char *name,
		struct diff_filespec *one)
{
	struct diff_tempfile *temp = claim_diff_tempfile();

	if (!DIFF_FILE_VALID(one)) {
	not_a_valid_file:
		/* A '-' entry produces this for file-2, and
		 * a '+' entry produces this for file-1.
		 */
		temp->name = "/dev/null";
		strcpy(temp->hex, ".");
		strcpy(temp->mode, ".");
		return temp;
	}

	if (!S_ISGITLINK(one->mode) &&
	    (!one->sha1_valid ||
	     reuse_worktree_file(name, one->sha1, 1))) {
		struct stat st;
		if (lstat(name, &st) < 0) {
			if (errno == ENOENT)
				goto not_a_valid_file;
			die_errno("stat(%s)", name);
		}
		if (S_ISLNK(st.st_mode)) {
			struct strbuf sb = STRBUF_INIT;
			if (strbuf_readlink(&sb, name, st.st_size) < 0)
				die_errno("readlink(%s)", name);
			prep_temp_blob(name, temp, sb.buf, sb.len,
				       (one->sha1_valid ?
					one->sha1 : null_sha1),
				       (one->sha1_valid ?
					one->mode : S_IFLNK));
			strbuf_release(&sb);
		}
		else {
			/* we can borrow from the file in the work tree */
			temp->name = name;
			if (!one->sha1_valid)
				strcpy(temp->hex, sha1_to_hex(null_sha1));
			else
				strcpy(temp->hex, sha1_to_hex(one->sha1));
			/* Even though we may sometimes borrow the
			 * contents from the work tree, we always want
			 * one->mode.  mode is trustworthy even when
			 * !(one->sha1_valid), as long as
			 * DIFF_FILE_VALID(one).
			 */
			sprintf(temp->mode, "%06o", one->mode);
		}
		return temp;
	}
	else {
		if (diff_populate_filespec(one, 0))
			die("cannot read data blob for %s", one->path);
		prep_temp_blob(name, temp, one->data, one->size,
			       one->sha1, one->mode);
	}
	return temp;
}

static void add_external_diff_name(struct argv_array *argv,
				   const char *name,
				   struct diff_filespec *df)
{
	struct diff_tempfile *temp = prepare_temp_file(name, df);
	argv_array_push(argv, temp->name);
	argv_array_push(argv, temp->hex);
	argv_array_push(argv, temp->mode);
}

/* An external diff command takes:
 *
 * diff-cmd name infile1 infile1-sha1 infile1-mode \
 *               infile2 infile2-sha1 infile2-mode [ rename-to ]
 *
 */
static void run_external_diff(const char *pgm,
			      const char *name,
			      const char *other,
			      struct diff_filespec *one,
			      struct diff_filespec *two,
			      const char *xfrm_msg,
			      int complete_rewrite,
			      struct diff_options *o)
{
	struct argv_array argv = ARGV_ARRAY_INIT;
	struct argv_array env = ARGV_ARRAY_INIT;
	struct diff_queue_struct *q = &diff_queued_diff;

	argv_array_push(&argv, pgm);
	argv_array_push(&argv, name);

	if (one && two) {
		add_external_diff_name(&argv, name, one);
		if (!other)
			add_external_diff_name(&argv, name, two);
		else {
			add_external_diff_name(&argv, other, two);
			argv_array_push(&argv, other);
			argv_array_push(&argv, xfrm_msg);
		}
	}

	argv_array_pushf(&env, "GIT_DIFF_PATH_COUNTER=%d", ++o->diff_path_counter);
	argv_array_pushf(&env, "GIT_DIFF_PATH_TOTAL=%d", q->nr);

	if (run_command_v_opt_cd_env(argv.argv, RUN_USING_SHELL, NULL, env.argv))
		die(_("external diff died, stopping at %s"), name);

	remove_tempfile();
	argv_array_clear(&argv);
	argv_array_clear(&env);
}

static int similarity_index(struct diff_filepair *p)
{
	return p->score * 100 / MAX_SCORE;
}

static void fill_metainfo(struct strbuf *msg,
			  const char *name,
			  const char *other,
			  struct diff_filespec *one,
			  struct diff_filespec *two,
			  struct diff_options *o,
			  struct diff_filepair *p,
			  int *must_show_header,
			  int use_color)
{
	const char *set = diff_get_color(use_color, DIFF_METAINFO);
	const char *reset = diff_get_color(use_color, DIFF_RESET);
	const char *line_prefix = diff_line_prefix(o);

	*must_show_header = 1;
	strbuf_init(msg, PATH_MAX * 2 + 300);
	switch (p->status) {
	case DIFF_STATUS_COPIED:
		strbuf_addf(msg, "%s%ssimilarity index %d%%",
			    line_prefix, set, similarity_index(p));
		strbuf_addf(msg, "%s\n%s%scopy from ",
			    reset,  line_prefix, set);
		quote_c_style(name, msg, NULL, 0);
		strbuf_addf(msg, "%s\n%s%scopy to ", reset, line_prefix, set);
		quote_c_style(other, msg, NULL, 0);
		strbuf_addf(msg, "%s\n", reset);
		break;
	case DIFF_STATUS_RENAMED:
		strbuf_addf(msg, "%s%ssimilarity index %d%%",
			    line_prefix, set, similarity_index(p));
		strbuf_addf(msg, "%s\n%s%srename from ",
			    reset, line_prefix, set);
		quote_c_style(name, msg, NULL, 0);
		strbuf_addf(msg, "%s\n%s%srename to ",
			    reset, line_prefix, set);
		quote_c_style(other, msg, NULL, 0);
		strbuf_addf(msg, "%s\n", reset);
		break;
	case DIFF_STATUS_MODIFIED:
		if (p->score) {
			strbuf_addf(msg, "%s%sdissimilarity index %d%%%s\n",
				    line_prefix,
				    set, similarity_index(p), reset);
			break;
		}
		/* fallthru */
	default:
		*must_show_header = 0;
	}
	if (one && two && hashcmp(one->sha1, two->sha1)) {
		int abbrev = DIFF_OPT_TST(o, FULL_INDEX) ? 40 : DEFAULT_ABBREV;

		if (DIFF_OPT_TST(o, BINARY)) {
			mmfile_t mf;
			if ((!fill_mmfile(&mf, one) && diff_filespec_is_binary(one)) ||
			    (!fill_mmfile(&mf, two) && diff_filespec_is_binary(two)))
				abbrev = 40;
		}
		strbuf_addf(msg, "%s%sindex %s..", line_prefix, set,
			    find_unique_abbrev(one->sha1, abbrev));
		strbuf_addstr(msg, find_unique_abbrev(two->sha1, abbrev));
		if (one->mode == two->mode)
			strbuf_addf(msg, " %06o", one->mode);
		strbuf_addf(msg, "%s\n", reset);
	}
}

static void run_diff_cmd(const char *pgm,
			 const char *name,
			 const char *other,
			 const char *attr_path,
			 struct diff_filespec *one,
			 struct diff_filespec *two,
			 struct strbuf *msg,
			 struct diff_options *o,
			 struct diff_filepair *p)
{
	const char *xfrm_msg = NULL;
	int complete_rewrite = (p->status == DIFF_STATUS_MODIFIED) && p->score;
	int must_show_header = 0;


	if (DIFF_OPT_TST(o, ALLOW_EXTERNAL)) {
		struct userdiff_driver *drv = userdiff_find_by_path(attr_path);
		if (drv && drv->external)
			pgm = drv->external;
	}

	if (msg) {
		/*
		 * don't use colors when the header is intended for an
		 * external diff driver
		 */
		fill_metainfo(msg, name, other, one, two, o, p,
			      &must_show_header,
			      want_color(o->use_color) && !pgm);
		xfrm_msg = msg->len ? msg->buf : NULL;
	}

	if (pgm) {
		run_external_diff(pgm, name, other, one, two, xfrm_msg,
				  complete_rewrite, o);
		return;
	}
	if (one && two)
		builtin_diff(name, other ? other : name,
			     one, two, xfrm_msg, must_show_header,
			     o, complete_rewrite);
	else
		fprintf(o->file, "* Unmerged path %s\n", name);
}

static void diff_fill_sha1_info(struct diff_filespec *one)
{
	if (DIFF_FILE_VALID(one)) {
		if (!one->sha1_valid) {
			struct stat st;
			if (one->is_stdin) {
				hashcpy(one->sha1, null_sha1);
				return;
			}
			if (lstat(one->path, &st) < 0)
				die_errno("stat '%s'", one->path);
			if (index_path(one->sha1, one->path, &st, 0))
				die("cannot hash %s", one->path);
		}
	}
	else
		hashclr(one->sha1);
}

static void strip_prefix(int prefix_length, const char **namep, const char **otherp)
{
	/* Strip the prefix but do not molest /dev/null and absolute paths */
	if (*namep && **namep != '/') {
		*namep += prefix_length;
		if (**namep == '/')
			++*namep;
	}
	if (*otherp && **otherp != '/') {
		*otherp += prefix_length;
		if (**otherp == '/')
			++*otherp;
	}
}

static void run_diff(struct diff_filepair *p, struct diff_options *o)
{
	const char *pgm = external_diff();
	struct strbuf msg;
	struct diff_filespec *one = p->one;
	struct diff_filespec *two = p->two;
	const char *name;
	const char *other;
	const char *attr_path;

	name  = p->one->path;
	other = (strcmp(name, p->two->path) ? p->two->path : NULL);
	attr_path = name;
	if (o->prefix_length)
		strip_prefix(o->prefix_length, &name, &other);

	if (!DIFF_OPT_TST(o, ALLOW_EXTERNAL))
		pgm = NULL;

	if (DIFF_PAIR_UNMERGED(p)) {
		run_diff_cmd(pgm, name, NULL, attr_path,
			     NULL, NULL, NULL, o, p);
		return;
	}

	diff_fill_sha1_info(one);
	diff_fill_sha1_info(two);

	if (!pgm &&
	    DIFF_FILE_VALID(one) && DIFF_FILE_VALID(two) &&
	    (S_IFMT & one->mode) != (S_IFMT & two->mode)) {
		/*
		 * a filepair that changes between file and symlink
		 * needs to be split into deletion and creation.
		 */
		struct diff_filespec *null = alloc_filespec(two->path);
		run_diff_cmd(NULL, name, other, attr_path,
			     one, null, &msg, o, p);
		free(null);
		strbuf_release(&msg);

		null = alloc_filespec(one->path);
		run_diff_cmd(NULL, name, other, attr_path,
			     null, two, &msg, o, p);
		free(null);
	}
	else
		run_diff_cmd(pgm, name, other, attr_path,
			     one, two, &msg, o, p);

	strbuf_release(&msg);
}

static void run_diffstat(struct diff_filepair *p, struct diff_options *o,
			 struct diffstat_t *diffstat)
{
	const char *name;
	const char *other;

	if (DIFF_PAIR_UNMERGED(p)) {
		/* unmerged */
		builtin_diffstat(p->one->path, NULL, NULL, NULL, diffstat, o, p);
		return;
	}

	name = p->one->path;
	other = (strcmp(name, p->two->path) ? p->two->path : NULL);

	if (o->prefix_length)
		strip_prefix(o->prefix_length, &name, &other);

	diff_fill_sha1_info(p->one);
	diff_fill_sha1_info(p->two);

	builtin_diffstat(name, other, p->one, p->two, diffstat, o, p);
}

static void run_checkdiff(struct diff_filepair *p, struct diff_options *o)
{
	const char *name;
	const char *other;
	const char *attr_path;

	if (DIFF_PAIR_UNMERGED(p)) {
		/* unmerged */
		return;
	}

	name = p->one->path;
	other = (strcmp(name, p->two->path) ? p->two->path : NULL);
	attr_path = other ? other : name;

	if (o->prefix_length)
		strip_prefix(o->prefix_length, &name, &other);

	diff_fill_sha1_info(p->one);
	diff_fill_sha1_info(p->two);

	builtin_checkdiff(name, other, attr_path, p->one, p->two, o);
}

void diff_setup(struct diff_options *options)
{
	memcpy(options, &default_diff_options, sizeof(*options));

	options->file = stdout;

	options->line_termination = '\n';
	options->break_opt = -1;
	options->rename_limit = -1;
	options->dirstat_permille = diff_dirstat_permille_default;
	options->context = diff_context_default;
	options->ws_error_highlight = WSEH_NEW;
	DIFF_OPT_SET(options, RENAME_EMPTY);

	/* pathchange left =NULL by default */
	options->change = diff_change;
	options->add_remove = diff_addremove;
	options->use_color = diff_use_color_default;
	options->detect_rename = diff_detect_rename_default;
	options->xdl_opts |= diff_algorithm;

	options->orderfile = diff_order_file_cfg;

	if (diff_no_prefix) {
		options->a_prefix = options->b_prefix = "";
	} else if (!diff_mnemonic_prefix) {
		options->a_prefix = "a/";
		options->b_prefix = "b/";
	}
}

void diff_setup_done(struct diff_options *options)
{
	int count = 0;

	if (options->set_default)
		options->set_default(options);

	if (options->output_format & DIFF_FORMAT_NAME)
		count++;
	if (options->output_format & DIFF_FORMAT_NAME_STATUS)
		count++;
	if (options->output_format & DIFF_FORMAT_CHECKDIFF)
		count++;
	if (options->output_format & DIFF_FORMAT_NO_OUTPUT)
		count++;
	if (count > 1)
		die("--name-only, --name-status, --check and -s are mutually exclusive");

	/*
	 * Most of the time we can say "there are changes"
	 * only by checking if there are changed paths, but
	 * --ignore-whitespace* options force us to look
	 * inside contents.
	 */

	if (DIFF_XDL_TST(options, IGNORE_WHITESPACE) ||
	    DIFF_XDL_TST(options, IGNORE_WHITESPACE_CHANGE) ||
	    DIFF_XDL_TST(options, IGNORE_WHITESPACE_AT_EOL))
		DIFF_OPT_SET(options, DIFF_FROM_CONTENTS);
	else
		DIFF_OPT_CLR(options, DIFF_FROM_CONTENTS);

	if (DIFF_OPT_TST(options, FIND_COPIES_HARDER))
		options->detect_rename = DIFF_DETECT_COPY;

	if (!DIFF_OPT_TST(options, RELATIVE_NAME))
		options->prefix = NULL;
	if (options->prefix)
		options->prefix_length = strlen(options->prefix);
	else
		options->prefix_length = 0;

	if (options->output_format & (DIFF_FORMAT_NAME |
				      DIFF_FORMAT_NAME_STATUS |
				      DIFF_FORMAT_CHECKDIFF |
				      DIFF_FORMAT_NO_OUTPUT))
		options->output_format &= ~(DIFF_FORMAT_RAW |
					    DIFF_FORMAT_NUMSTAT |
					    DIFF_FORMAT_DIFFSTAT |
					    DIFF_FORMAT_SHORTSTAT |
					    DIFF_FORMAT_DIRSTAT |
					    DIFF_FORMAT_SUMMARY |
					    DIFF_FORMAT_PATCH);

	/*
	 * These cases always need recursive; we do not drop caller-supplied
	 * recursive bits for other formats here.
	 */
	if (options->output_format & (DIFF_FORMAT_PATCH |
				      DIFF_FORMAT_NUMSTAT |
				      DIFF_FORMAT_DIFFSTAT |
				      DIFF_FORMAT_SHORTSTAT |
				      DIFF_FORMAT_DIRSTAT |
				      DIFF_FORMAT_SUMMARY |
				      DIFF_FORMAT_CHECKDIFF))
		DIFF_OPT_SET(options, RECURSIVE);
	/*
	 * Also pickaxe would not work very well if you do not say recursive
	 */
	if (options->pickaxe)
		DIFF_OPT_SET(options, RECURSIVE);
	/*
	 * When patches are generated, submodules diffed against the work tree
	 * must be checked for dirtiness too so it can be shown in the output
	 */
	if (options->output_format & DIFF_FORMAT_PATCH)
		DIFF_OPT_SET(options, DIRTY_SUBMODULES);

	if (options->detect_rename && options->rename_limit < 0)
		options->rename_limit = diff_rename_limit_default;
	if (options->setup & DIFF_SETUP_USE_CACHE) {
		if (!active_cache)
			/* read-cache does not die even when it fails
			 * so it is safe for us to do this here.  Also
			 * it does not smudge active_cache or active_nr
			 * when it fails, so we do not have to worry about
			 * cleaning it up ourselves either.
			 */
			read_cache();
	}
	if (options->abbrev <= 0 || 40 < options->abbrev)
		options->abbrev = 40; /* full */

	/*
	 * It does not make sense to show the first hit we happened
	 * to have found.  It does not make sense not to return with
	 * exit code in such a case either.
	 */
	if (DIFF_OPT_TST(options, QUICK)) {
		options->output_format = DIFF_FORMAT_NO_OUTPUT;
		DIFF_OPT_SET(options, EXIT_WITH_STATUS);
	}

	options->diff_path_counter = 0;

	if (DIFF_OPT_TST(options, FOLLOW_RENAMES) && options->pathspec.nr != 1)
		die(_("--follow requires exactly one pathspec"));
}

static int opt_arg(const char *arg, int arg_short, const char *arg_long, int *val)
{
	char c, *eq;
	int len;

	if (*arg++ != '-')
		return 0;
	c = *arg++;
	if (!c)
		return 0;
	if (c == arg_short) {
		if (!*arg)
			return 1; /* optional argument was missing */
		if (convert_i(arg, 10, val))
			die("The value for -%c must be a non-negative integer", arg_short);
		return 1;
	}
	if (c != '-')
		return 0;
	eq = strchrnul(arg, '=');
	len = eq - arg;
	if (!len || strncmp(arg, arg_long, len))
		return 0;
	if (!*eq)
		return 1; /* '=' and optional argument were missing */
	if (convert_i(eq + 1, 10, val))
		die("The value for --%s must be a non-negative integer", arg_long);
	return 1;
}

static int diff_scoreopt_parse(const char *opt);

static inline int short_opt(char opt, const char **argv,
			    const char **optarg)
{
	const char *arg = argv[0];
	if (arg[0] != '-' || arg[1] != opt)
		return 0;
	if (arg[2] != '\0') {
		*optarg = arg + 2;
		return 1;
	}
	if (!argv[1])
		die("Option '%c' requires a value", opt);
	*optarg = argv[1];
	return 2;
}

int parse_long_opt(const char *opt, const char **argv,
		   const char **optarg)
{
	const char *arg = argv[0];
	if (!skip_prefix(arg, "--", &arg))
		return 0;
	if (!skip_prefix(arg, opt, &arg))
		return 0;
	if (*arg == '=') { /* stuck form: --option=value */
		*optarg = arg + 1;
		return 1;
	}
	if (*arg != '\0')
		return 0;
	/* separate form: --option value */
	if (!argv[1])
		die("Option '--%s' requires a value", opt);
	*optarg = argv[1];
	return 2;
}

static int stat_opt(struct diff_options *options, const char **av)
{
	const char *arg = av[0];
	char *end;
	int width = options->stat_width;
	int name_width = options->stat_name_width;
	int graph_width = options->stat_graph_width;
	int count = options->stat_count;
	int argcount = 1;

	if (!skip_prefix(arg, "--stat", &arg))
		die("BUG: stat option does not begin with --stat: %s", arg);
	end = (char *)arg;

	switch (*arg) {
	case '-':
		if (skip_prefix(arg, "-width", &arg)) {
			if (*arg == '=')
				width = strtoul(arg + 1, &end, 10);
			else if (!*arg && !av[1])
				die("Option '--stat-width' requires a value");
			else if (!*arg) {
				width = strtoul(av[1], &end, 10);
				argcount = 2;
			}
		} else if (skip_prefix(arg, "-name-width", &arg)) {
			if (*arg == '=')
				name_width = strtoul(arg + 1, &end, 10);
			else if (!*arg && !av[1])
				die("Option '--stat-name-width' requires a value");
			else if (!*arg) {
				name_width = strtoul(av[1], &end, 10);
				argcount = 2;
			}
		} else if (skip_prefix(arg, "-graph-width", &arg)) {
			if (*arg == '=')
				graph_width = strtoul(arg + 1, &end, 10);
			else if (!*arg && !av[1])
				die("Option '--stat-graph-width' requires a value");
			else if (!*arg) {
				graph_width = strtoul(av[1], &end, 10);
				argcount = 2;
			}
		} else if (skip_prefix(arg, "-count", &arg)) {
			if (*arg == '=')
				count = strtoul(arg + 1, &end, 10);
			else if (!*arg && !av[1])
				die("Option '--stat-count' requires a value");
			else if (!*arg) {
				count = strtoul(av[1], &end, 10);
				argcount = 2;
			}
		}
		break;
	case '=':
		width = strtoul(arg+1, &end, 10);
		if (*end == ',')
			name_width = strtoul(end+1, &end, 10);
		if (*end == ',')
			count = strtoul(end+1, &end, 10);
	}

	/* Important! This checks all the error cases! */
	if (*end)
		return 0;
	options->output_format |= DIFF_FORMAT_DIFFSTAT;
	options->stat_name_width = name_width;
	options->stat_graph_width = graph_width;
	options->stat_width = width;
	options->stat_count = count;
	return argcount;
}

static int parse_dirstat_opt(struct diff_options *options, const char *params)
{
	struct strbuf errmsg = STRBUF_INIT;
	if (parse_dirstat_params(options, params, &errmsg))
		die(_("Failed to parse --dirstat/-X option parameter:\n%s"),
		    errmsg.buf);
	strbuf_release(&errmsg);
	/*
	 * The caller knows a dirstat-related option is given from the command
	 * line; allow it to say "return this_function();"
	 */
	options->output_format |= DIFF_FORMAT_DIRSTAT;
	return 1;
}

static int parse_submodule_opt(struct diff_options *options, const char *value)
{
	if (parse_submodule_params(options, value))
		die(_("Failed to parse --submodule option parameter: '%s'"),
			value);
	return 1;
}

static const char diff_status_letters[] = {
	DIFF_STATUS_ADDED,
	DIFF_STATUS_COPIED,
	DIFF_STATUS_DELETED,
	DIFF_STATUS_MODIFIED,
	DIFF_STATUS_RENAMED,
	DIFF_STATUS_TYPE_CHANGED,
	DIFF_STATUS_UNKNOWN,
	DIFF_STATUS_UNMERGED,
	DIFF_STATUS_FILTER_AON,
	DIFF_STATUS_FILTER_BROKEN,
	'\0',
};

static unsigned int filter_bit['Z' + 1];

static void prepare_filter_bits(void)
{
	int i;

	if (!filter_bit[DIFF_STATUS_ADDED]) {
		for (i = 0; diff_status_letters[i]; i++)
			filter_bit[(int) diff_status_letters[i]] = (1 << i);
	}
}

static unsigned filter_bit_tst(char status, const struct diff_options *opt)
{
	return opt->filter & filter_bit[(int) status];
}

static int parse_diff_filter_opt(const char *optarg, struct diff_options *opt)
{
	int i, optch;

	prepare_filter_bits();

	/*
	 * If there is a negation e.g. 'd' in the input, and we haven't
	 * initialized the filter field with another --diff-filter, start
	 * from full set of bits, except for AON.
	 */
	if (!opt->filter) {
		for (i = 0; (optch = optarg[i]) != '\0'; i++) {
			if (optch < 'a' || 'z' < optch)
				continue;
			opt->filter = (1 << (ARRAY_SIZE(diff_status_letters) - 1)) - 1;
			opt->filter &= ~filter_bit[DIFF_STATUS_FILTER_AON];
			break;
		}
	}

	for (i = 0; (optch = optarg[i]) != '\0'; i++) {
		unsigned int bit;
		int negate;

		if ('a' <= optch && optch <= 'z') {
			negate = 1;
			optch = toupper(optch);
		} else {
			negate = 0;
		}

		bit = (0 <= optch && optch <= 'Z') ? filter_bit[optch] : 0;
		if (!bit)
			return optarg[i];
		if (negate)
			opt->filter &= ~bit;
		else
			opt->filter |= bit;
	}
	return 0;
}

static void enable_patch_output(int *fmt) {
	*fmt &= ~DIFF_FORMAT_NO_OUTPUT;
	*fmt |= DIFF_FORMAT_PATCH;
}

static int parse_one_token(const char **arg, const char *token)
{
	return skip_prefix(*arg, token, arg) && (!**arg || **arg == ',');
}

static int parse_ws_error_highlight(struct diff_options *opt, const char *arg)
{
	const char *orig_arg = arg;
	unsigned val = 0;
	while (*arg) {
		if (parse_one_token(&arg, "none"))
			val = 0;
		else if (parse_one_token(&arg, "default"))
			val = WSEH_NEW;
		else if (parse_one_token(&arg, "all"))
			val = WSEH_NEW | WSEH_OLD | WSEH_CONTEXT;
		else if (parse_one_token(&arg, "new"))
			val |= WSEH_NEW;
		else if (parse_one_token(&arg, "old"))
			val |= WSEH_OLD;
		else if (parse_one_token(&arg, "context"))
			val |= WSEH_CONTEXT;
		else {
			error("unknown value after ws-error-highlight=%.*s",
			      (int)(arg - orig_arg), orig_arg);
			return 0;
		}
		if (*arg)
			arg++;
	}
	opt->ws_error_highlight = val;
	return 1;
}

int diff_opt_parse(struct diff_options *options, const char **av, int ac)
{
	const char *arg = av[0];
	const char *optarg;
	int argcount;

	/* Output format options */
	if (!strcmp(arg, "-p") || !strcmp(arg, "-u") || !strcmp(arg, "--patch")
	    || opt_arg(arg, 'U', "unified", &options->context))
		enable_patch_output(&options->output_format);
	else if (!strcmp(arg, "--raw"))
		options->output_format |= DIFF_FORMAT_RAW;
	else if (!strcmp(arg, "--patch-with-raw")) {
		enable_patch_output(&options->output_format);
		options->output_format |= DIFF_FORMAT_RAW;
	} else if (!strcmp(arg, "--numstat"))
		options->output_format |= DIFF_FORMAT_NUMSTAT;
	else if (!strcmp(arg, "--shortstat"))
		options->output_format |= DIFF_FORMAT_SHORTSTAT;
	else if (!strcmp(arg, "-X") || !strcmp(arg, "--dirstat"))
		return parse_dirstat_opt(options, "");
	else if (skip_prefix(arg, "-X", &arg))
		return parse_dirstat_opt(options, arg);
	else if (skip_prefix(arg, "--dirstat=", &arg))
		return parse_dirstat_opt(options, arg);
	else if (!strcmp(arg, "--cumulative"))
		return parse_dirstat_opt(options, "cumulative");
	else if (!strcmp(arg, "--dirstat-by-file"))
		return parse_dirstat_opt(options, "files");
	else if (skip_prefix(arg, "--dirstat-by-file=", &arg)) {
		parse_dirstat_opt(options, "files");
		return parse_dirstat_opt(options, arg);
	}
	else if (!strcmp(arg, "--check"))
		options->output_format |= DIFF_FORMAT_CHECKDIFF;
	else if (!strcmp(arg, "--summary"))
		options->output_format |= DIFF_FORMAT_SUMMARY;
	else if (!strcmp(arg, "--patch-with-stat")) {
		enable_patch_output(&options->output_format);
		options->output_format |= DIFF_FORMAT_DIFFSTAT;
	} else if (!strcmp(arg, "--name-only"))
		options->output_format |= DIFF_FORMAT_NAME;
	else if (!strcmp(arg, "--name-status"))
		options->output_format |= DIFF_FORMAT_NAME_STATUS;
	else if (!strcmp(arg, "-s") || !strcmp(arg, "--no-patch"))
		options->output_format |= DIFF_FORMAT_NO_OUTPUT;
	else if (starts_with(arg, "--stat"))
		/* --stat, --stat-width, --stat-name-width, or --stat-count */
		return stat_opt(options, av);

	/* renames options */
	else if (starts_with(arg, "-B") || starts_with(arg, "--break-rewrites=") ||
		 !strcmp(arg, "--break-rewrites")) {
		if ((options->break_opt = diff_scoreopt_parse(arg)) == -1)
			return error("invalid argument to -B: %s", arg+2);
	}
	else if (starts_with(arg, "-M") || starts_with(arg, "--find-renames=") ||
		 !strcmp(arg, "--find-renames")) {
		if ((options->rename_score = diff_scoreopt_parse(arg)) == -1)
			return error("invalid argument to -M: %s", arg+2);
		options->detect_rename = DIFF_DETECT_RENAME;
	}
	else if (!strcmp(arg, "-D") || !strcmp(arg, "--irreversible-delete")) {
		options->irreversible_delete = 1;
	}
	else if (starts_with(arg, "-C") || starts_with(arg, "--find-copies=") ||
		 !strcmp(arg, "--find-copies")) {
		if (options->detect_rename == DIFF_DETECT_COPY)
			DIFF_OPT_SET(options, FIND_COPIES_HARDER);
		if ((options->rename_score = diff_scoreopt_parse(arg)) == -1)
			return error("invalid argument to -C: %s", arg+2);
		options->detect_rename = DIFF_DETECT_COPY;
	}
	else if (!strcmp(arg, "--no-renames"))
		options->detect_rename = 0;
	else if (!strcmp(arg, "--rename-empty"))
		DIFF_OPT_SET(options, RENAME_EMPTY);
	else if (!strcmp(arg, "--no-rename-empty"))
		DIFF_OPT_CLR(options, RENAME_EMPTY);
	else if (!strcmp(arg, "--relative"))
		DIFF_OPT_SET(options, RELATIVE_NAME);
	else if (skip_prefix(arg, "--relative=", &arg)) {
		DIFF_OPT_SET(options, RELATIVE_NAME);
		options->prefix = arg;
	}

	/* xdiff options */
	else if (!strcmp(arg, "--minimal"))
		DIFF_XDL_SET(options, NEED_MINIMAL);
	else if (!strcmp(arg, "--no-minimal"))
		DIFF_XDL_CLR(options, NEED_MINIMAL);
	else if (!strcmp(arg, "-w") || !strcmp(arg, "--ignore-all-space"))
		DIFF_XDL_SET(options, IGNORE_WHITESPACE);
	else if (!strcmp(arg, "-b") || !strcmp(arg, "--ignore-space-change"))
		DIFF_XDL_SET(options, IGNORE_WHITESPACE_CHANGE);
	else if (!strcmp(arg, "--ignore-space-at-eol"))
		DIFF_XDL_SET(options, IGNORE_WHITESPACE_AT_EOL);
	else if (!strcmp(arg, "--ignore-blank-lines"))
		DIFF_XDL_SET(options, IGNORE_BLANK_LINES);
	else if (!strcmp(arg, "--patience"))
		options->xdl_opts = DIFF_WITH_ALG(options, PATIENCE_DIFF);
	else if (!strcmp(arg, "--histogram"))
		options->xdl_opts = DIFF_WITH_ALG(options, HISTOGRAM_DIFF);
	else if ((argcount = parse_long_opt("diff-algorithm", av, &optarg))) {
		long value = parse_algorithm_value(optarg);
		if (value < 0)
			return error("option diff-algorithm accepts \"myers\", "
				     "\"minimal\", \"patience\" and \"histogram\"");
		/* clear out previous settings */
		DIFF_XDL_CLR(options, NEED_MINIMAL);
		options->xdl_opts &= ~XDF_DIFF_ALGORITHM_MASK;
		options->xdl_opts |= value;
		return argcount;
	}

	/* flags options */
	else if (!strcmp(arg, "--binary")) {
		enable_patch_output(&options->output_format);
		DIFF_OPT_SET(options, BINARY);
	}
	else if (!strcmp(arg, "--full-index"))
		DIFF_OPT_SET(options, FULL_INDEX);
	else if (!strcmp(arg, "-a") || !strcmp(arg, "--text"))
		DIFF_OPT_SET(options, TEXT);
	else if (!strcmp(arg, "-R"))
		DIFF_OPT_SET(options, REVERSE_DIFF);
	else if (!strcmp(arg, "--find-copies-harder"))
		DIFF_OPT_SET(options, FIND_COPIES_HARDER);
	else if (!strcmp(arg, "--follow"))
		DIFF_OPT_SET(options, FOLLOW_RENAMES);
	else if (!strcmp(arg, "--no-follow"))
		DIFF_OPT_CLR(options, FOLLOW_RENAMES);
	else if (!strcmp(arg, "--color"))
		options->use_color = 1;
	else if (skip_prefix(arg, "--color=", &arg)) {
		int value = git_config_colorbool(NULL, arg);
		if (value < 0)
			return error("option `color' expects \"always\", \"auto\", or \"never\"");
		options->use_color = value;
	}
	else if (!strcmp(arg, "--no-color"))
		options->use_color = 0;
	else if (!strcmp(arg, "--color-words")) {
		options->use_color = 1;
		options->word_diff = DIFF_WORDS_COLOR;
	}
	else if (skip_prefix(arg, "--color-words=", &arg)) {
		options->use_color = 1;
		options->word_diff = DIFF_WORDS_COLOR;
		options->word_regex = arg;
	}
	else if (!strcmp(arg, "--word-diff")) {
		if (options->word_diff == DIFF_WORDS_NONE)
			options->word_diff = DIFF_WORDS_PLAIN;
	}
	else if (skip_prefix(arg, "--word-diff=", &arg)) {
		if (!strcmp(arg, "plain"))
			options->word_diff = DIFF_WORDS_PLAIN;
		else if (!strcmp(arg, "color")) {
			options->use_color = 1;
			options->word_diff = DIFF_WORDS_COLOR;
		}
		else if (!strcmp(arg, "porcelain"))
			options->word_diff = DIFF_WORDS_PORCELAIN;
		else if (!strcmp(arg, "none"))
			options->word_diff = DIFF_WORDS_NONE;
		else
			die("bad --word-diff argument: %s", arg);
	}
	else if ((argcount = parse_long_opt("word-diff-regex", av, &optarg))) {
		if (options->word_diff == DIFF_WORDS_NONE)
			options->word_diff = DIFF_WORDS_PLAIN;
		options->word_regex = optarg;
		return argcount;
	}
	else if (!strcmp(arg, "--exit-code"))
		DIFF_OPT_SET(options, EXIT_WITH_STATUS);
	else if (!strcmp(arg, "--quiet"))
		DIFF_OPT_SET(options, QUICK);
	else if (!strcmp(arg, "--ext-diff"))
		DIFF_OPT_SET(options, ALLOW_EXTERNAL);
	else if (!strcmp(arg, "--no-ext-diff"))
		DIFF_OPT_CLR(options, ALLOW_EXTERNAL);
	else if (!strcmp(arg, "--textconv"))
		DIFF_OPT_SET(options, ALLOW_TEXTCONV);
	else if (!strcmp(arg, "--no-textconv"))
		DIFF_OPT_CLR(options, ALLOW_TEXTCONV);
	else if (!strcmp(arg, "--ignore-submodules")) {
		DIFF_OPT_SET(options, OVERRIDE_SUBMODULE_CONFIG);
		handle_ignore_submodules_arg(options, "all");
	} else if (skip_prefix(arg, "--ignore-submodules=", &arg)) {
		DIFF_OPT_SET(options, OVERRIDE_SUBMODULE_CONFIG);
		handle_ignore_submodules_arg(options, arg);
	} else if (!strcmp(arg, "--submodule"))
		DIFF_OPT_SET(options, SUBMODULE_LOG);
	else if (skip_prefix(arg, "--submodule=", &arg))
		return parse_submodule_opt(options, arg);
	else if (skip_prefix(arg, "--ws-error-highlight=", &arg))
		return parse_ws_error_highlight(options, arg);

	/* misc options */
	else if (!strcmp(arg, "-z"))
		options->line_termination = 0;
	else if ((argcount = short_opt('l', av, &optarg))) {
		if (convert_i(optarg, 10, &options->rename_limit))
			die("-l requires a non-negative integer argument");
		return argcount;
	}
	else if ((argcount = short_opt('S', av, &optarg))) {
		options->pickaxe = optarg;
		options->pickaxe_opts |= DIFF_PICKAXE_KIND_S;
		return argcount;
	} else if ((argcount = short_opt('G', av, &optarg))) {
		options->pickaxe = optarg;
		options->pickaxe_opts |= DIFF_PICKAXE_KIND_G;
		return argcount;
	}
	else if (!strcmp(arg, "--pickaxe-all"))
		options->pickaxe_opts |= DIFF_PICKAXE_ALL;
	else if (!strcmp(arg, "--pickaxe-regex"))
		options->pickaxe_opts |= DIFF_PICKAXE_REGEX;
	else if ((argcount = short_opt('O', av, &optarg))) {
		options->orderfile = optarg;
		return argcount;
	}
	else if ((argcount = parse_long_opt("diff-filter", av, &optarg))) {
		int offending = parse_diff_filter_opt(optarg, options);
		if (offending)
			die("unknown change class '%c' in --diff-filter=%s",
			    offending, optarg);
		return argcount;
	}
	else if (!strcmp(arg, "--abbrev"))
		options->abbrev = DEFAULT_ABBREV;
	else if (skip_prefix(arg, "--abbrev=", &arg)) {
		if (convert_i(arg, 10, &options->abbrev))
			die("--abbrev requires an integer argument");
		if (options->abbrev < MINIMUM_ABBREV)
			options->abbrev = MINIMUM_ABBREV;
		else if (40 < options->abbrev)
			options->abbrev = 40;
	}
	else if ((argcount = parse_long_opt("src-prefix", av, &optarg))) {
		options->a_prefix = optarg;
		return argcount;
	}
	else if ((argcount = parse_long_opt("dst-prefix", av, &optarg))) {
		options->b_prefix = optarg;
		return argcount;
	}
	else if (!strcmp(arg, "--no-prefix"))
		options->a_prefix = options->b_prefix = "";
	else if (opt_arg(arg, '\0', "inter-hunk-context",
			 &options->interhunkcontext))
		;
	else if (!strcmp(arg, "-W"))
		DIFF_OPT_SET(options, FUNCCONTEXT);
	else if (!strcmp(arg, "--function-context"))
		DIFF_OPT_SET(options, FUNCCONTEXT);
	else if (!strcmp(arg, "--no-function-context"))
		DIFF_OPT_CLR(options, FUNCCONTEXT);
	else if ((argcount = parse_long_opt("output", av, &optarg))) {
		options->file = fopen(optarg, "w");
		if (!options->file)
			die_errno("Could not open '%s'", optarg);
		options->close_file = 1;
		return argcount;
	} else
		return 0;
	return 1;
}

int parse_rename_score(const char **cp_p)
{
	unsigned long num, scale;
	int ch, dot;
	const char *cp = *cp_p;

	num = 0;
	scale = 1;
	dot = 0;
	for (;;) {
		ch = *cp;
		if ( !dot && ch == '.' ) {
			scale = 1;
			dot = 1;
		} else if ( ch == '%' ) {
			scale = dot ? scale*100 : 100;
			cp++;	/* % is always at the end */
			break;
		} else if ( ch >= '0' && ch <= '9' ) {
			if ( scale < 100000 ) {
				scale *= 10;
				num = (num*10) + (ch-'0');
			}
		} else {
			break;
		}
		cp++;
	}
	*cp_p = cp;

	/* user says num divided by scale and we say internally that
	 * is MAX_SCORE * num / scale.
	 */
	return (int)((num >= scale) ? MAX_SCORE : (MAX_SCORE * num / scale));
}

static int diff_scoreopt_parse(const char *opt)
{
	int opt1, opt2, cmd;

	if (*opt++ != '-')
		return -1;
	cmd = *opt++;
	if (cmd == '-') {
		/* convert the long-form arguments into short-form versions */
		if (skip_prefix(opt, "break-rewrites", &opt)) {
			if (*opt == 0 || *opt++ == '=')
				cmd = 'B';
		} else if (skip_prefix(opt, "find-copies", &opt)) {
			if (*opt == 0 || *opt++ == '=')
				cmd = 'C';
		} else if (skip_prefix(opt, "find-renames", &opt)) {
			if (*opt == 0 || *opt++ == '=')
				cmd = 'M';
		}
	}
	if (cmd != 'M' && cmd != 'C' && cmd != 'B')
		return -1; /* that is not a -M, -C, or -B option */

	opt1 = parse_rename_score(&opt);
	if (cmd != 'B')
		opt2 = 0;
	else {
		if (*opt == 0)
			opt2 = 0;
		else if (*opt != '/')
			return -1; /* we expect -B80/99 or -B80 */
		else {
			opt++;
			opt2 = parse_rename_score(&opt);
		}
	}
	if (*opt != 0)
		return -1;
	return opt1 | (opt2 << 16);
}

struct diff_queue_struct diff_queued_diff;

void diff_q(struct diff_queue_struct *queue, struct diff_filepair *dp)
{
	ALLOC_GROW(queue->queue, queue->nr + 1, queue->alloc);
	queue->queue[queue->nr++] = dp;
}

struct diff_filepair *diff_queue(struct diff_queue_struct *queue,
				 struct diff_filespec *one,
				 struct diff_filespec *two)
{
	struct diff_filepair *dp = xcalloc(1, sizeof(*dp));
	dp->one = one;
	dp->two = two;
	if (queue)
		diff_q(queue, dp);
	return dp;
}

void diff_free_filepair(struct diff_filepair *p)
{
	free_filespec(p->one);
	free_filespec(p->two);
	free(p);
}

/* This is different from find_unique_abbrev() in that
 * it stuffs the result with dots for alignment.
 */
const char *diff_unique_abbrev(const unsigned char *sha1, int len)
{
	int abblen;
	const char *abbrev;
	if (len == 40)
		return sha1_to_hex(sha1);

	abbrev = find_unique_abbrev(sha1, len);
	abblen = strlen(abbrev);
	if (abblen < 37) {
		static char hex[41];
		if (len < abblen && abblen <= len + 2)
			sprintf(hex, "%s%.*s", abbrev, len+3-abblen, "..");
		else
			sprintf(hex, "%s...", abbrev);
		return hex;
	}
	return sha1_to_hex(sha1);
}

static void diff_flush_raw(struct diff_filepair *p, struct diff_options *opt)
{
	int line_termination = opt->line_termination;
	int inter_name_termination = line_termination ? '\t' : '\0';

	fprintf(opt->file, "%s", diff_line_prefix(opt));
	if (!(opt->output_format & DIFF_FORMAT_NAME_STATUS)) {
		fprintf(opt->file, ":%06o %06o %s ", p->one->mode, p->two->mode,
			diff_unique_abbrev(p->one->sha1, opt->abbrev));
		fprintf(opt->file, "%s ", diff_unique_abbrev(p->two->sha1, opt->abbrev));
	}
	if (p->score) {
		fprintf(opt->file, "%c%03d%c", p->status, similarity_index(p),
			inter_name_termination);
	} else {
		fprintf(opt->file, "%c%c", p->status, inter_name_termination);
	}

	if (p->status == DIFF_STATUS_COPIED ||
	    p->status == DIFF_STATUS_RENAMED) {
		const char *name_a, *name_b;
		name_a = p->one->path;
		name_b = p->two->path;
		strip_prefix(opt->prefix_length, &name_a, &name_b);
		write_name_quoted(name_a, opt->file, inter_name_termination);
		write_name_quoted(name_b, opt->file, line_termination);
	} else {
		const char *name_a, *name_b;
		name_a = p->one->mode ? p->one->path : p->two->path;
		name_b = NULL;
		strip_prefix(opt->prefix_length, &name_a, &name_b);
		write_name_quoted(name_a, opt->file, line_termination);
	}
}

int diff_unmodified_pair(struct diff_filepair *p)
{
	/* This function is written stricter than necessary to support
	 * the currently implemented transformers, but the idea is to
	 * let transformers to produce diff_filepairs any way they want,
	 * and filter and clean them up here before producing the output.
	 */
	struct diff_filespec *one = p->one, *two = p->two;

	if (DIFF_PAIR_UNMERGED(p))
		return 0; /* unmerged is interesting */

	/* deletion, addition, mode or type change
	 * and rename are all interesting.
	 */
	if (DIFF_FILE_VALID(one) != DIFF_FILE_VALID(two) ||
	    DIFF_PAIR_MODE_CHANGED(p) ||
	    strcmp(one->path, two->path))
		return 0;

	/* both are valid and point at the same path.  that is, we are
	 * dealing with a change.
	 */
	if (one->sha1_valid && two->sha1_valid &&
	    !hashcmp(one->sha1, two->sha1) &&
	    !one->dirty_submodule && !two->dirty_submodule)
		return 1; /* no change */
	if (!one->sha1_valid && !two->sha1_valid)
		return 1; /* both look at the same file on the filesystem. */
	return 0;
}

static void diff_flush_patch(struct diff_filepair *p, struct diff_options *o)
{
	if (diff_unmodified_pair(p))
		return;

	if ((DIFF_FILE_VALID(p->one) && S_ISDIR(p->one->mode)) ||
	    (DIFF_FILE_VALID(p->two) && S_ISDIR(p->two->mode)))
		return; /* no tree diffs in patch format */

	run_diff(p, o);
}

static void diff_flush_stat(struct diff_filepair *p, struct diff_options *o,
			    struct diffstat_t *diffstat)
{
	if (diff_unmodified_pair(p))
		return;

	if ((DIFF_FILE_VALID(p->one) && S_ISDIR(p->one->mode)) ||
	    (DIFF_FILE_VALID(p->two) && S_ISDIR(p->two->mode)))
		return; /* no useful stat for tree diffs */

	run_diffstat(p, o, diffstat);
}

static void diff_flush_checkdiff(struct diff_filepair *p,
		struct diff_options *o)
{
	if (diff_unmodified_pair(p))
		return;

	if ((DIFF_FILE_VALID(p->one) && S_ISDIR(p->one->mode)) ||
	    (DIFF_FILE_VALID(p->two) && S_ISDIR(p->two->mode)))
		return; /* nothing to check in tree diffs */

	run_checkdiff(p, o);
}

int diff_queue_is_empty(void)
{
	struct diff_queue_struct *q = &diff_queued_diff;
	int i;
	for (i = 0; i < q->nr; i++)
		if (!diff_unmodified_pair(q->queue[i]))
			return 0;
	return 1;
}

#if DIFF_DEBUG
void diff_debug_filespec(struct diff_filespec *s, int x, const char *one)
{
	fprintf(stderr, "queue[%d] %s (%s) %s %06o %s\n",
		x, one ? one : "",
		s->path,
		DIFF_FILE_VALID(s) ? "valid" : "invalid",
		s->mode,
		s->sha1_valid ? sha1_to_hex(s->sha1) : "");
	fprintf(stderr, "queue[%d] %s size %lu\n",
		x, one ? one : "",
		s->size);
}

void diff_debug_filepair(const struct diff_filepair *p, int i)
{
	diff_debug_filespec(p->one, i, "one");
	diff_debug_filespec(p->two, i, "two");
	fprintf(stderr, "score %d, status %c rename_used %d broken %d\n",
		p->score, p->status ? p->status : '?',
		p->one->rename_used, p->broken_pair);
}

void diff_debug_queue(const char *msg, struct diff_queue_struct *q)
{
	int i;
	if (msg)
		fprintf(stderr, "%s\n", msg);
	fprintf(stderr, "q->nr = %d\n", q->nr);
	for (i = 0; i < q->nr; i++) {
		struct diff_filepair *p = q->queue[i];
		diff_debug_filepair(p, i);
	}
}
#endif

static void diff_resolve_rename_copy(void)
{
	int i;
	struct diff_filepair *p;
	struct diff_queue_struct *q = &diff_queued_diff;

	diff_debug_queue("resolve-rename-copy", q);

	for (i = 0; i < q->nr; i++) {
		p = q->queue[i];
		p->status = 0; /* undecided */
		if (DIFF_PAIR_UNMERGED(p))
			p->status = DIFF_STATUS_UNMERGED;
		else if (!DIFF_FILE_VALID(p->one))
			p->status = DIFF_STATUS_ADDED;
		else if (!DIFF_FILE_VALID(p->two))
			p->status = DIFF_STATUS_DELETED;
		else if (DIFF_PAIR_TYPE_CHANGED(p))
			p->status = DIFF_STATUS_TYPE_CHANGED;

		/* from this point on, we are dealing with a pair
		 * whose both sides are valid and of the same type, i.e.
		 * either in-place edit or rename/copy edit.
		 */
		else if (DIFF_PAIR_RENAME(p)) {
			/*
			 * A rename might have re-connected a broken
			 * pair up, causing the pathnames to be the
			 * same again. If so, that's not a rename at
			 * all, just a modification..
			 *
			 * Otherwise, see if this source was used for
			 * multiple renames, in which case we decrement
			 * the count, and call it a copy.
			 */
			if (!strcmp(p->one->path, p->two->path))
				p->status = DIFF_STATUS_MODIFIED;
			else if (--p->one->rename_used > 0)
				p->status = DIFF_STATUS_COPIED;
			else
				p->status = DIFF_STATUS_RENAMED;
		}
		else if (hashcmp(p->one->sha1, p->two->sha1) ||
			 p->one->mode != p->two->mode ||
			 p->one->dirty_submodule ||
			 p->two->dirty_submodule ||
			 is_null_sha1(p->one->sha1))
			p->status = DIFF_STATUS_MODIFIED;
		else {
			/* This is a "no-change" entry and should not
			 * happen anymore, but prepare for broken callers.
			 */
			error("feeding unmodified %s to diffcore",
			      p->one->path);
			p->status = DIFF_STATUS_UNKNOWN;
		}
	}
	diff_debug_queue("resolve-rename-copy done", q);
}

static int check_pair_status(struct diff_filepair *p)
{
	switch (p->status) {
	case DIFF_STATUS_UNKNOWN:
		return 0;
	case 0:
		die("internal error in diff-resolve-rename-copy");
	default:
		return 1;
	}
}

static void flush_one_pair(struct diff_filepair *p, struct diff_options *opt)
{
	int fmt = opt->output_format;

	if (fmt & DIFF_FORMAT_CHECKDIFF)
		diff_flush_checkdiff(p, opt);
	else if (fmt & (DIFF_FORMAT_RAW | DIFF_FORMAT_NAME_STATUS))
		diff_flush_raw(p, opt);
	else if (fmt & DIFF_FORMAT_NAME) {
		const char *name_a, *name_b;
		name_a = p->two->path;
		name_b = NULL;
		strip_prefix(opt->prefix_length, &name_a, &name_b);
		write_name_quoted(name_a, opt->file, opt->line_termination);
	}
}

static void show_file_mode_name(FILE *file, const char *newdelete, struct diff_filespec *fs)
{
	if (fs->mode)
		fprintf(file, " %s mode %06o ", newdelete, fs->mode);
	else
		fprintf(file, " %s ", newdelete);
	write_name_quoted(fs->path, file, '\n');
}


static void show_mode_change(FILE *file, struct diff_filepair *p, int show_name,
		const char *line_prefix)
{
	if (p->one->mode && p->two->mode && p->one->mode != p->two->mode) {
		fprintf(file, "%s mode change %06o => %06o%c", line_prefix, p->one->mode,
			p->two->mode, show_name ? ' ' : '\n');
		if (show_name) {
			write_name_quoted(p->two->path, file, '\n');
		}
	}
}

static void show_rename_copy(FILE *file, const char *renamecopy, struct diff_filepair *p,
			const char *line_prefix)
{
	char *names = pprint_rename(p->one->path, p->two->path);

	fprintf(file, " %s %s (%d%%)\n", renamecopy, names, similarity_index(p));
	free(names);
	show_mode_change(file, p, 0, line_prefix);
}

static void diff_summary(struct diff_options *opt, struct diff_filepair *p)
{
	FILE *file = opt->file;
	const char *line_prefix = diff_line_prefix(opt);

	switch(p->status) {
	case DIFF_STATUS_DELETED:
		fputs(line_prefix, file);
		show_file_mode_name(file, "delete", p->one);
		break;
	case DIFF_STATUS_ADDED:
		fputs(line_prefix, file);
		show_file_mode_name(file, "create", p->two);
		break;
	case DIFF_STATUS_COPIED:
		fputs(line_prefix, file);
		show_rename_copy(file, "copy", p, line_prefix);
		break;
	case DIFF_STATUS_RENAMED:
		fputs(line_prefix, file);
		show_rename_copy(file, "rename", p, line_prefix);
		break;
	default:
		if (p->score) {
			fprintf(file, "%s rewrite ", line_prefix);
			write_name_quoted(p->two->path, file, ' ');
			fprintf(file, "(%d%%)\n", similarity_index(p));
		}
		show_mode_change(file, p, !p->score, line_prefix);
		break;
	}
}

struct patch_id_t {
	git_SHA_CTX *ctx;
	int patchlen;
};

static int remove_space(char *line, int len)
{
	int i;
	char *dst = line;
	unsigned char c;

	for (i = 0; i < len; i++)
		if (!isspace((c = line[i])))
			*dst++ = c;

	return dst - line;
}

static void patch_id_consume(void *priv, char *line, unsigned long len)
{
	struct patch_id_t *data = priv;
	int new_len;

	/* Ignore line numbers when computing the SHA1 of the patch */
	if (starts_with(line, "@@ -"))
		return;

	new_len = remove_space(line, len);

	git_SHA1_Update(data->ctx, line, new_len);
	data->patchlen += new_len;
}

/* returns 0 upon success, and writes result into sha1 */
static int diff_get_patch_id(struct diff_options *options, unsigned char *sha1)
{
	struct diff_queue_struct *q = &diff_queued_diff;
	int i;
	git_SHA_CTX ctx;
	struct patch_id_t data;
	char buffer[PATH_MAX * 4 + 20];

	git_SHA1_Init(&ctx);
	memset(&data, 0, sizeof(struct patch_id_t));
	data.ctx = &ctx;

	for (i = 0; i < q->nr; i++) {
		xpparam_t xpp;
		xdemitconf_t xecfg;
		mmfile_t mf1, mf2;
		struct diff_filepair *p = q->queue[i];
		int len1, len2;

		memset(&xpp, 0, sizeof(xpp));
		memset(&xecfg, 0, sizeof(xecfg));
		if (p->status == 0)
			return error("internal diff status error");
		if (p->status == DIFF_STATUS_UNKNOWN)
			continue;
		if (diff_unmodified_pair(p))
			continue;
		if ((DIFF_FILE_VALID(p->one) && S_ISDIR(p->one->mode)) ||
		    (DIFF_FILE_VALID(p->two) && S_ISDIR(p->two->mode)))
			continue;
		if (DIFF_PAIR_UNMERGED(p))
			continue;

		diff_fill_sha1_info(p->one);
		diff_fill_sha1_info(p->two);
		if (fill_mmfile(&mf1, p->one) < 0 ||
				fill_mmfile(&mf2, p->two) < 0)
			return error("unable to read files to diff");

		len1 = remove_space(p->one->path, strlen(p->one->path));
		len2 = remove_space(p->two->path, strlen(p->two->path));
		if (p->one->mode == 0)
			len1 = snprintf(buffer, sizeof(buffer),
					"diff--gita/%.*sb/%.*s"
					"newfilemode%06o"
					"---/dev/null"
					"+++b/%.*s",
					len1, p->one->path,
					len2, p->two->path,
					p->two->mode,
					len2, p->two->path);
		else if (p->two->mode == 0)
			len1 = snprintf(buffer, sizeof(buffer),
					"diff--gita/%.*sb/%.*s"
					"deletedfilemode%06o"
					"---a/%.*s"
					"+++/dev/null",
					len1, p->one->path,
					len2, p->two->path,
					p->one->mode,
					len1, p->one->path);
		else
			len1 = snprintf(buffer, sizeof(buffer),
					"diff--gita/%.*sb/%.*s"
					"---a/%.*s"
					"+++b/%.*s",
					len1, p->one->path,
					len2, p->two->path,
					len1, p->one->path,
					len2, p->two->path);
		git_SHA1_Update(&ctx, buffer, len1);

		if (diff_filespec_is_binary(p->one) ||
		    diff_filespec_is_binary(p->two)) {
			git_SHA1_Update(&ctx, sha1_to_hex(p->one->sha1), 40);
			git_SHA1_Update(&ctx, sha1_to_hex(p->two->sha1), 40);
			continue;
		}

		xpp.flags = 0;
		xecfg.ctxlen = 3;
		xecfg.flags = 0;
		xdi_diff_outf(&mf1, &mf2, patch_id_consume, &data,
			      &xpp, &xecfg);
	}

	git_SHA1_Final(sha1, &ctx);
	return 0;
}

int diff_flush_patch_id(struct diff_options *options, unsigned char *sha1)
{
	struct diff_queue_struct *q = &diff_queued_diff;
	int i;
	int result = diff_get_patch_id(options, sha1);

	for (i = 0; i < q->nr; i++)
		diff_free_filepair(q->queue[i]);

	free(q->queue);
	DIFF_QUEUE_CLEAR(q);

	return result;
}

static int is_summary_empty(const struct diff_queue_struct *q)
{
	int i;

	for (i = 0; i < q->nr; i++) {
		const struct diff_filepair *p = q->queue[i];

		switch (p->status) {
		case DIFF_STATUS_DELETED:
		case DIFF_STATUS_ADDED:
		case DIFF_STATUS_COPIED:
		case DIFF_STATUS_RENAMED:
			return 0;
		default:
			if (p->score)
				return 0;
			if (p->one->mode && p->two->mode &&
			    p->one->mode != p->two->mode)
				return 0;
			break;
		}
	}
	return 1;
}

static const char rename_limit_warning[] =
"inexact rename detection was skipped due to too many files.";

static const char degrade_cc_to_c_warning[] =
"only found copies from modified paths due to too many files.";

static const char rename_limit_advice[] =
"you may want to set your %s variable to at least "
"%d and retry the command.";

void diff_warn_rename_limit(const char *varname, int needed, int degraded_cc)
{
	if (degraded_cc)
		warning(degrade_cc_to_c_warning);
	else if (needed)
		warning(rename_limit_warning);
	else
		return;
	if (0 < needed && needed < 32767)
		warning(rename_limit_advice, varname, needed);
}

void diff_flush(struct diff_options *options)
{
	struct diff_queue_struct *q = &diff_queued_diff;
	int i, output_format = options->output_format;
	int separator = 0;
	int dirstat_by_line = 0;

	/*
	 * Order: raw, stat, summary, patch
	 * or:    name/name-status/checkdiff (other bits clear)
	 */
	if (!q->nr)
		goto free_queue;

	if (output_format & (DIFF_FORMAT_RAW |
			     DIFF_FORMAT_NAME |
			     DIFF_FORMAT_NAME_STATUS |
			     DIFF_FORMAT_CHECKDIFF)) {
		for (i = 0; i < q->nr; i++) {
			struct diff_filepair *p = q->queue[i];
			if (check_pair_status(p))
				flush_one_pair(p, options);
		}
		separator++;
	}

	if (output_format & DIFF_FORMAT_DIRSTAT && DIFF_OPT_TST(options, DIRSTAT_BY_LINE))
		dirstat_by_line = 1;

	if (output_format & (DIFF_FORMAT_DIFFSTAT|DIFF_FORMAT_SHORTSTAT|DIFF_FORMAT_NUMSTAT) ||
	    dirstat_by_line) {
		struct diffstat_t diffstat;

		memset(&diffstat, 0, sizeof(struct diffstat_t));
		for (i = 0; i < q->nr; i++) {
			struct diff_filepair *p = q->queue[i];
			if (check_pair_status(p))
				diff_flush_stat(p, options, &diffstat);
		}
		if (output_format & DIFF_FORMAT_NUMSTAT)
			show_numstat(&diffstat, options);
		if (output_format & DIFF_FORMAT_DIFFSTAT)
			show_stats(&diffstat, options);
		if (output_format & DIFF_FORMAT_SHORTSTAT)
			show_shortstats(&diffstat, options);
		if (output_format & DIFF_FORMAT_DIRSTAT && dirstat_by_line)
			show_dirstat_by_line(&diffstat, options);
		free_diffstat_info(&diffstat);
		separator++;
	}
	if ((output_format & DIFF_FORMAT_DIRSTAT) && !dirstat_by_line)
		show_dirstat(options);

	if (output_format & DIFF_FORMAT_SUMMARY && !is_summary_empty(q)) {
		for (i = 0; i < q->nr; i++) {
			diff_summary(options, q->queue[i]);
		}
		separator++;
	}

	if (output_format & DIFF_FORMAT_NO_OUTPUT &&
	    DIFF_OPT_TST(options, EXIT_WITH_STATUS) &&
	    DIFF_OPT_TST(options, DIFF_FROM_CONTENTS)) {
		/*
		 * run diff_flush_patch for the exit status. setting
		 * options->file to /dev/null should be safe, because we
		 * aren't supposed to produce any output anyway.
		 */
		if (options->close_file)
			fclose(options->file);
		options->file = fopen("/dev/null", "w");
		if (!options->file)
			die_errno("Could not open /dev/null");
		options->close_file = 1;
		for (i = 0; i < q->nr; i++) {
			struct diff_filepair *p = q->queue[i];
			if (check_pair_status(p))
				diff_flush_patch(p, options);
			if (options->found_changes)
				break;
		}
	}

	if (output_format & DIFF_FORMAT_PATCH) {
		if (separator) {
			fprintf(options->file, "%s%c",
				diff_line_prefix(options),
				options->line_termination);
			if (options->stat_sep) {
				/* attach patch instead of inline */
				fputs(options->stat_sep, options->file);
			}
		}

		for (i = 0; i < q->nr; i++) {
			struct diff_filepair *p = q->queue[i];
			if (check_pair_status(p))
				diff_flush_patch(p, options);
		}
	}

	if (output_format & DIFF_FORMAT_CALLBACK)
		options->format_callback(q, options, options->format_callback_data);

	for (i = 0; i < q->nr; i++)
		diff_free_filepair(q->queue[i]);
free_queue:
	free(q->queue);
	DIFF_QUEUE_CLEAR(q);
	if (options->close_file)
		fclose(options->file);

	/*
	 * Report the content-level differences with HAS_CHANGES;
	 * diff_addremove/diff_change does not set the bit when
	 * DIFF_FROM_CONTENTS is in effect (e.g. with -w).
	 */
	if (DIFF_OPT_TST(options, DIFF_FROM_CONTENTS)) {
		if (options->found_changes)
			DIFF_OPT_SET(options, HAS_CHANGES);
		else
			DIFF_OPT_CLR(options, HAS_CHANGES);
	}
}

static int match_filter(const struct diff_options *options, const struct diff_filepair *p)
{
	return (((p->status == DIFF_STATUS_MODIFIED) &&
		 ((p->score &&
		   filter_bit_tst(DIFF_STATUS_FILTER_BROKEN, options)) ||
		  (!p->score &&
		   filter_bit_tst(DIFF_STATUS_MODIFIED, options)))) ||
		((p->status != DIFF_STATUS_MODIFIED) &&
		 filter_bit_tst(p->status, options)));
}

static void diffcore_apply_filter(struct diff_options *options)
{
	int i;
	struct diff_queue_struct *q = &diff_queued_diff;
	struct diff_queue_struct outq;

	DIFF_QUEUE_CLEAR(&outq);

	if (!options->filter)
		return;

	if (filter_bit_tst(DIFF_STATUS_FILTER_AON, options)) {
		int found;
		for (i = found = 0; !found && i < q->nr; i++) {
			if (match_filter(options, q->queue[i]))
				found++;
		}
		if (found)
			return;

		/* otherwise we will clear the whole queue
		 * by copying the empty outq at the end of this
		 * function, but first clear the current entries
		 * in the queue.
		 */
		for (i = 0; i < q->nr; i++)
			diff_free_filepair(q->queue[i]);
	}
	else {
		/* Only the matching ones */
		for (i = 0; i < q->nr; i++) {
			struct diff_filepair *p = q->queue[i];
			if (match_filter(options, p))
				diff_q(&outq, p);
			else
				diff_free_filepair(p);
		}
	}
	free(q->queue);
	*q = outq;
}

/* Check whether two filespecs with the same mode and size are identical */
static int diff_filespec_is_identical(struct diff_filespec *one,
				      struct diff_filespec *two)
{
	if (S_ISGITLINK(one->mode))
		return 0;
	if (diff_populate_filespec(one, 0))
		return 0;
	if (diff_populate_filespec(two, 0))
		return 0;
	return !memcmp(one->data, two->data, one->size);
}

static int diff_filespec_check_stat_unmatch(struct diff_filepair *p)
{
	if (p->done_skip_stat_unmatch)
		return p->skip_stat_unmatch_result;

	p->done_skip_stat_unmatch = 1;
	p->skip_stat_unmatch_result = 0;
	/*
	 * 1. Entries that come from stat info dirtiness
	 *    always have both sides (iow, not create/delete),
	 *    one side of the object name is unknown, with
	 *    the same mode and size.  Keep the ones that
	 *    do not match these criteria.  They have real
	 *    differences.
	 *
	 * 2. At this point, the file is known to be modified,
	 *    with the same mode and size, and the object
	 *    name of one side is unknown.  Need to inspect
	 *    the identical contents.
	 */
	if (!DIFF_FILE_VALID(p->one) || /* (1) */
	    !DIFF_FILE_VALID(p->two) ||
	    (p->one->sha1_valid && p->two->sha1_valid) ||
	    (p->one->mode != p->two->mode) ||
	    diff_populate_filespec(p->one, CHECK_SIZE_ONLY) ||
	    diff_populate_filespec(p->two, CHECK_SIZE_ONLY) ||
	    (p->one->size != p->two->size) ||
	    !diff_filespec_is_identical(p->one, p->two)) /* (2) */
		p->skip_stat_unmatch_result = 1;
	return p->skip_stat_unmatch_result;
}

static void diffcore_skip_stat_unmatch(struct diff_options *diffopt)
{
	int i;
	struct diff_queue_struct *q = &diff_queued_diff;
	struct diff_queue_struct outq;
	DIFF_QUEUE_CLEAR(&outq);

	for (i = 0; i < q->nr; i++) {
		struct diff_filepair *p = q->queue[i];

		if (diff_filespec_check_stat_unmatch(p))
			diff_q(&outq, p);
		else {
			/*
			 * The caller can subtract 1 from skip_stat_unmatch
			 * to determine how many paths were dirty only
			 * due to stat info mismatch.
			 */
			if (!DIFF_OPT_TST(diffopt, NO_INDEX))
				diffopt->skip_stat_unmatch++;
			diff_free_filepair(p);
		}
	}
	free(q->queue);
	*q = outq;
}

static int diffnamecmp(const void *a_, const void *b_)
{
	const struct diff_filepair *a = *((const struct diff_filepair **)a_);
	const struct diff_filepair *b = *((const struct diff_filepair **)b_);
	const char *name_a, *name_b;

	name_a = a->one ? a->one->path : a->two->path;
	name_b = b->one ? b->one->path : b->two->path;
	return strcmp(name_a, name_b);
}

void diffcore_fix_diff_index(struct diff_options *options)
{
	struct diff_queue_struct *q = &diff_queued_diff;
	qsort(q->queue, q->nr, sizeof(q->queue[0]), diffnamecmp);
}

void diffcore_std(struct diff_options *options)
{
	/* NOTE please keep the following in sync with diff_tree_combined() */
	if (options->skip_stat_unmatch)
		diffcore_skip_stat_unmatch(options);
	if (!options->found_follow) {
		/* See try_to_follow_renames() in tree-diff.c */
		if (options->break_opt != -1)
			diffcore_break(options->break_opt);
		if (options->detect_rename)
			diffcore_rename(options);
		if (options->break_opt != -1)
			diffcore_merge_broken();
	}
	if (options->pickaxe)
		diffcore_pickaxe(options);
	if (options->orderfile)
		diffcore_order(options->orderfile);
	if (!options->found_follow)
		/* See try_to_follow_renames() in tree-diff.c */
		diff_resolve_rename_copy();
	diffcore_apply_filter(options);

	if (diff_queued_diff.nr && !DIFF_OPT_TST(options, DIFF_FROM_CONTENTS))
		DIFF_OPT_SET(options, HAS_CHANGES);
	else
		DIFF_OPT_CLR(options, HAS_CHANGES);

	options->found_follow = 0;
}

int diff_result_code(struct diff_options *opt, int status)
{
	int result = 0;

	diff_warn_rename_limit("diff.renameLimit",
			       opt->needed_rename_limit,
			       opt->degraded_cc_to_c);
	if (!DIFF_OPT_TST(opt, EXIT_WITH_STATUS) &&
	    !(opt->output_format & DIFF_FORMAT_CHECKDIFF))
		return status;
	if (DIFF_OPT_TST(opt, EXIT_WITH_STATUS) &&
	    DIFF_OPT_TST(opt, HAS_CHANGES))
		result |= 01;
	if ((opt->output_format & DIFF_FORMAT_CHECKDIFF) &&
	    DIFF_OPT_TST(opt, CHECK_FAILED))
		result |= 02;
	return result;
}

int diff_can_quit_early(struct diff_options *opt)
{
	return (DIFF_OPT_TST(opt, QUICK) &&
		!opt->filter &&
		DIFF_OPT_TST(opt, HAS_CHANGES));
}

/*
 * Shall changes to this submodule be ignored?
 *
 * Submodule changes can be configured to be ignored separately for each path,
 * but that configuration can be overridden from the command line.
 */
static int is_submodule_ignored(const char *path, struct diff_options *options)
{
	int ignored = 0;
	unsigned orig_flags = options->flags;
	if (!DIFF_OPT_TST(options, OVERRIDE_SUBMODULE_CONFIG))
		set_diffopt_flags_from_submodule_config(options, path);
	if (DIFF_OPT_TST(options, IGNORE_SUBMODULES))
		ignored = 1;
	options->flags = orig_flags;
	return ignored;
}

void diff_addremove(struct diff_options *options,
		    int addremove, unsigned mode,
		    const unsigned char *sha1,
		    int sha1_valid,
		    const char *concatpath, unsigned dirty_submodule)
{
	struct diff_filespec *one, *two;

	if (S_ISGITLINK(mode) && is_submodule_ignored(concatpath, options))
		return;

	/* This may look odd, but it is a preparation for
	 * feeding "there are unchanged files which should
	 * not produce diffs, but when you are doing copy
	 * detection you would need them, so here they are"
	 * entries to the diff-core.  They will be prefixed
	 * with something like '=' or '*' (I haven't decided
	 * which but should not make any difference).
	 * Feeding the same new and old to diff_change()
	 * also has the same effect.
	 * Before the final output happens, they are pruned after
	 * merged into rename/copy pairs as appropriate.
	 */
	if (DIFF_OPT_TST(options, REVERSE_DIFF))
		addremove = (addremove == '+' ? '-' :
			     addremove == '-' ? '+' : addremove);

	if (options->prefix &&
	    strncmp(concatpath, options->prefix, options->prefix_length))
		return;

	one = alloc_filespec(concatpath);
	two = alloc_filespec(concatpath);

	if (addremove != '+')
		fill_filespec(one, sha1, sha1_valid, mode);
	if (addremove != '-') {
		fill_filespec(two, sha1, sha1_valid, mode);
		two->dirty_submodule = dirty_submodule;
	}

	diff_queue(&diff_queued_diff, one, two);
	if (!DIFF_OPT_TST(options, DIFF_FROM_CONTENTS))
		DIFF_OPT_SET(options, HAS_CHANGES);
}

void diff_change(struct diff_options *options,
		 unsigned old_mode, unsigned new_mode,
		 const unsigned char *old_sha1,
		 const unsigned char *new_sha1,
		 int old_sha1_valid, int new_sha1_valid,
		 const char *concatpath,
		 unsigned old_dirty_submodule, unsigned new_dirty_submodule)
{
	struct diff_filespec *one, *two;
	struct diff_filepair *p;

	if (S_ISGITLINK(old_mode) && S_ISGITLINK(new_mode) &&
	    is_submodule_ignored(concatpath, options))
		return;

	if (DIFF_OPT_TST(options, REVERSE_DIFF)) {
		unsigned tmp;
		const unsigned char *tmp_c;
		tmp = old_mode; old_mode = new_mode; new_mode = tmp;
		tmp_c = old_sha1; old_sha1 = new_sha1; new_sha1 = tmp_c;
		tmp = old_sha1_valid; old_sha1_valid = new_sha1_valid;
			new_sha1_valid = tmp;
		tmp = old_dirty_submodule; old_dirty_submodule = new_dirty_submodule;
			new_dirty_submodule = tmp;
	}

	if (options->prefix &&
	    strncmp(concatpath, options->prefix, options->prefix_length))
		return;

	one = alloc_filespec(concatpath);
	two = alloc_filespec(concatpath);
	fill_filespec(one, old_sha1, old_sha1_valid, old_mode);
	fill_filespec(two, new_sha1, new_sha1_valid, new_mode);
	one->dirty_submodule = old_dirty_submodule;
	two->dirty_submodule = new_dirty_submodule;
	p = diff_queue(&diff_queued_diff, one, two);

	if (DIFF_OPT_TST(options, DIFF_FROM_CONTENTS))
		return;

	if (DIFF_OPT_TST(options, QUICK) && options->skip_stat_unmatch &&
	    !diff_filespec_check_stat_unmatch(p))
		return;

	DIFF_OPT_SET(options, HAS_CHANGES);
}

struct diff_filepair *diff_unmerge(struct diff_options *options, const char *path)
{
	struct diff_filepair *pair;
	struct diff_filespec *one, *two;

	if (options->prefix &&
	    strncmp(path, options->prefix, options->prefix_length))
		return NULL;

	one = alloc_filespec(path);
	two = alloc_filespec(path);
	pair = diff_queue(&diff_queued_diff, one, two);
	pair->is_unmerged = 1;
	return pair;
}

static char *run_textconv(const char *pgm, struct diff_filespec *spec,
		size_t *outsize)
{
	struct diff_tempfile *temp;
	const char *argv[3];
	const char **arg = argv;
	struct child_process child = CHILD_PROCESS_INIT;
	struct strbuf buf = STRBUF_INIT;
	int err = 0;

	temp = prepare_temp_file(spec->path, spec);
	*arg++ = pgm;
	*arg++ = temp->name;
	*arg = NULL;

	child.use_shell = 1;
	child.argv = argv;
	child.out = -1;
	if (start_command(&child)) {
		remove_tempfile();
		return NULL;
	}

	if (strbuf_read(&buf, child.out, 0) < 0)
		err = error("error reading from textconv command '%s'", pgm);
	close(child.out);

	if (finish_command(&child) || err) {
		strbuf_release(&buf);
		remove_tempfile();
		return NULL;
	}
	remove_tempfile();

	return strbuf_detach(&buf, outsize);
}

size_t fill_textconv(struct userdiff_driver *driver,
		     struct diff_filespec *df,
		     char **outbuf)
{
	size_t size;

	if (!driver || !driver->textconv) {
		if (!DIFF_FILE_VALID(df)) {
			*outbuf = "";
			return 0;
		}
		if (diff_populate_filespec(df, 0))
			die("unable to read files to diff");
		*outbuf = df->data;
		return df->size;
	}

	if (driver->textconv_cache && df->sha1_valid) {
		*outbuf = notes_cache_get(driver->textconv_cache, df->sha1,
					  &size);
		if (*outbuf)
			return size;
	}

	*outbuf = run_textconv(driver->textconv, df, &size);
	if (!*outbuf)
		die("unable to read files to diff");

	if (driver->textconv_cache && df->sha1_valid) {
		/* ignore errors, as we might be in a readonly repository */
		notes_cache_put(driver->textconv_cache, df->sha1, *outbuf,
				size);
		/*
		 * we could save up changes and flush them all at the end,
		 * but we would need an extra call after all diffing is done.
		 * Since generating a cache entry is the slow path anyway,
		 * this extra overhead probably isn't a big deal.
		 */
		notes_cache_write(driver->textconv_cache);
	}

	return size;
}

void setup_diff_pager(struct diff_options *opt)
{
	/*
	 * If the user asked for our exit code, then either they want --quiet
	 * or --exit-code. We should definitely not bother with a pager in the
	 * former case, as we will generate no output. Since we still properly
	 * report our exit code even when a pager is run, we _could_ run a
	 * pager with --exit-code. But since we have not done so historically,
	 * and because it is easy to find people oneline advising "git diff
	 * --exit-code" in hooks and other scripts, we do not do so.
	 */
	if (!DIFF_OPT_TST(opt, EXIT_WITH_STATUS) &&
	    check_pager_config("diff") != 0)
		setup_pager();
}<|MERGE_RESOLUTION|>--- conflicted
+++ resolved
@@ -2,11 +2,8 @@
  * Copyright (C) 2005 Junio C Hamano
  */
 #include "cache.h"
-<<<<<<< HEAD
 #include "numparse.h"
-=======
 #include "tempfile.h"
->>>>>>> f1336752
 #include "quote.h"
 #include "diff.h"
 #include "diffcore.h"
